--- conflicted
+++ resolved
@@ -51,15 +51,9 @@
         signedPsbt: string;
         signedHexPsbt: string;
     }>;
-<<<<<<< HEAD
-    signMessage({ message, address, }: {
-        message: string;
-        address: string;
-=======
     signMessage({ message, address, keypair, }: {
         message: string;
         address: string;
         keypair: ECPairInterface;
->>>>>>> a80c92e2
     }): Promise<string>;
 }