--- conflicted
+++ resolved
@@ -25,25 +25,6 @@
     account: Account;
     provider: Provider;
 }) => Promise<{
-<<<<<<< HEAD
-    balance: number;
-    pendingBalance: number;
-}>;
-export declare const addressUtxos: ({ address, provider, spendStrategy, }: {
-    address: string;
-    provider: Provider;
-    spendStrategy?: SpendStrategy;
-}) => Promise<AddressPortfolio>;
-export declare const accountUtxos: ({ account, provider, }: {
-    account: Account;
-    provider: Provider;
-}) => Promise<{
-    accountTotalBalance: number;
-    accountSpendableTotalUtxos: FormattedUtxo[];
-    accountSpendableTotalBalance: number;
-    accountPendingTotalBalance: number;
-    accounts: any[];
-=======
     confirmedAmount: number;
     pendingAmount: number;
     amount: number;
@@ -55,7 +36,21 @@
     confirmedAmount: number;
     pendingAmount: number;
     amount: number;
->>>>>>> e679bb84
+}>;
+export declare const addressUtxos: ({ address, provider, spendStrategy, }: {
+    address: string;
+    provider: Provider;
+    spendStrategy?: SpendStrategy;
+}) => Promise<AddressPortfolio>;
+export declare const accountUtxos: ({ account, provider, }: {
+    account: Account;
+    provider: Provider;
+}) => Promise<{
+    accountSpendableTotalUtxos: any[];
+    accountTotalBalance: number;
+    accountSpendableTotalBalance: number;
+    accountPendingTotalBalance: number;
+    accounts: {};
 }>;
 export declare const addressSpendableUtxos: ({ address, provider, spendAmount, spendStrategy, }: {
     address: string;
@@ -73,21 +68,4 @@
 }) => Promise<{
     totalAmount: number;
     utxos: FormattedUtxo[];
-<<<<<<< HEAD
-=======
-}>;
-export declare const addressUtxos: ({ address, provider, spendStrategy, }: {
-    address: string;
-    provider: Provider;
-    spendStrategy?: SpendStrategy;
-}) => Promise<AddressPortfolio>;
-export declare const accountUtxos: ({ account, provider, }: {
-    account: Account;
-    provider: Provider;
-}) => Promise<{
-    accountTotalBalance: number;
-    accountSpendableTotalBalance: number;
-    accountPendingTotalBalance: number;
-    accounts: {};
->>>>>>> e679bb84
 }>;