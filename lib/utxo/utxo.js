--- conflicted
+++ resolved
@@ -1,13 +1,9 @@
 "use strict";
 Object.defineProperty(exports, "__esModule", { value: true });
-exports.accountSpendableUtxos = exports.addressSpendableUtxos = exports.accountUtxos = exports.addressUtxos = exports.addressBalance = exports.accountBalance = void 0;
+exports.accountUtxos = exports.addressUtxos = exports.accountSpendableUtxos = exports.addressSpendableUtxos = exports.addressBalance = exports.accountBalance = void 0;
 const tslib_1 = require("tslib");
 const bitcoin = tslib_1.__importStar(require("bitcoinjs-lib"));
-<<<<<<< HEAD
-=======
-const constants_1 = require("../shared/constants");
 const tiny_async_pool_1 = tslib_1.__importDefault(require("tiny-async-pool"));
->>>>>>> 67ba8d47
 const accountBalance = async ({ account, provider, }) => {
     let confirmedAmount = 0;
     let pendingAmount = 0;
@@ -45,8 +41,6 @@
     };
 };
 exports.addressBalance = addressBalance;
-<<<<<<< HEAD
-=======
 const addressSpendableUtxos = async ({ address, provider, spendAmount, spendStrategy, }) => {
     let totalAmount = 0;
     const formattedUtxos = [];
@@ -55,9 +49,7 @@
         return { totalAmount, utxos: formattedUtxos };
     }
     const utxoSortGreatestToLeast = spendStrategy?.utxoSortGreatestToLeast ?? true;
-    utxos = utxos
-        .filter((utxo) => utxo.value > constants_1.UTXO_DUST && utxo.value !== 546)
-        .sort((a, b) => utxoSortGreatestToLeast ? b.value - a.value : a.value - b.value);
+    utxos = utxos.sort((a, b) => utxoSortGreatestToLeast ? b.value - a.value : a.value - b.value);
     const utxoPromises = utxos.map(async (utxo) => {
         const outputId = `${utxo.txid}:${utxo.vout}`;
         const [hasInscription, hasRune] = await Promise.all([
@@ -122,7 +114,6 @@
     return { totalAmount, utxos: allUtxos };
 };
 exports.accountSpendableUtxos = accountSpendableUtxos;
->>>>>>> 67ba8d47
 const addressUtxos = async ({ address, provider, spendStrategy, }) => {
     let spendableTotalBalance = 0;
     let pendingTotalBalance = 0;
@@ -242,10 +233,10 @@
 };
 exports.addressUtxos = addressUtxos;
 const accountUtxos = async ({ account, provider, }) => {
+    let accountSpendableTotalUtxos = [];
     let accountSpendableTotalBalance = 0;
     let accountPendingTotalBalance = 0;
     let accountTotalBalance = 0;
-    let accountSpendableTotalUtxos = [];
     const accounts = {};
     const addresses = [
         { addressType: 'nativeSegwit', address: account.nativeSegwit.address },
@@ -261,9 +252,9 @@
             provider,
         });
         accountSpendableTotalBalance += spendableTotalBalance;
+        accountSpendableTotalUtxos.push(spendableUtxos);
         accountPendingTotalBalance += pendingTotalBalance;
         accountTotalBalance += totalBalance;
-        accountSpendableTotalUtxos.push(...spendableUtxos);
         accounts[addressType] = {
             spendableTotalBalance,
             spendableUtxos,
@@ -275,81 +266,12 @@
         };
     }
     return {
+        accountTotalBalance,
         accountSpendableTotalUtxos,
-        accountTotalBalance,
         accountSpendableTotalBalance,
         accountPendingTotalBalance,
         accounts,
     };
 };
 exports.accountUtxos = accountUtxos;
-const addressSpendableUtxos = async ({ address, provider, spendAmount, spendStrategy, }) => {
-    let totalAmount = 0;
-    const formattedUtxos = [];
-    let utxos = await provider.esplora.getAddressUtxo(address);
-    if (utxos.length === 0) {
-        return { totalAmount, utxos: formattedUtxos };
-    }
-    const utxoSortGreatestToLeast = spendStrategy?.utxoSortGreatestToLeast ?? true;
-    utxos = utxos.sort((a, b) => utxoSortGreatestToLeast ? b.value - a.value : a.value - b.value);
-    const utxoPromises = utxos.map(async (utxo) => {
-        const outputId = `${utxo.txid}:${utxo.vout}`;
-        const [hasInscription, hasRune] = await Promise.all([
-            provider.ord.getTxOutput(outputId),
-            provider.network !== bitcoin.networks.regtest
-                ? provider.api.getOutputRune({ output: outputId })
-                : Promise.resolve(false),
-        ]);
-        return { utxo, hasInscription, hasRune };
-    });
-    const results = await Promise.all(utxoPromises);
-    for (const { utxo, hasInscription, hasRune } of results) {
-        if ((spendAmount && totalAmount >= spendAmount) ||
-            hasInscription.inscriptions.length > 0 ||
-            hasInscription.runes.length > 0 ||
-            !hasInscription.indexed ||
-            hasRune?.output) {
-            continue;
-        }
-        const transactionDetails = await provider.esplora.getTxInfo(utxo.txid);
-        const voutEntry = transactionDetails.vout.find((v) => v.scriptpubkey_address === address);
-        formattedUtxos.push({
-            txId: utxo.txid,
-            outputIndex: utxo.vout,
-            satoshis: utxo.value,
-            confirmations: utxo.status.confirmed ? 3 : 0,
-            scriptPk: voutEntry.scriptpubkey,
-            address: address,
-            inscriptions: [],
-        });
-        totalAmount += utxo.value;
-        if (spendAmount && totalAmount >= spendAmount) {
-            break;
-        }
-    }
-    return { totalAmount, utxos: formattedUtxos };
-};
-exports.addressSpendableUtxos = addressSpendableUtxos;
-const accountSpendableUtxos = async ({ account, provider, spendAmount, }) => {
-    let totalAmount = 0;
-    let allUtxos = [];
-    let remainingSpendAmount = spendAmount;
-    for (let i = 0; i < account.spendStrategy.addressOrder.length; i++) {
-        const address = account[account.spendStrategy.addressOrder[i]].address;
-        const { totalAmount: addressTotal, utxos: formattedUtxos } = await (0, exports.addressSpendableUtxos)({
-            address,
-            provider,
-            spendAmount: remainingSpendAmount,
-            spendStrategy: account.spendStrategy,
-        });
-        totalAmount += addressTotal;
-        allUtxos = [...allUtxos, ...formattedUtxos];
-        if (spendAmount && totalAmount >= spendAmount) {
-            return { totalAmount, utxos: allUtxos };
-        }
-        remainingSpendAmount -= addressTotal;
-    }
-    return { totalAmount, utxos: allUtxos };
-};
-exports.accountSpendableUtxos = accountSpendableUtxos;
 //# sourceMappingURL=utxo.js.map