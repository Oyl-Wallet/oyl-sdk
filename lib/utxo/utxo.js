--- conflicted
+++ resolved
@@ -1,178 +1,9 @@
 "use strict";
 Object.defineProperty(exports, "__esModule", { value: true });
-<<<<<<< HEAD
-exports.accountUtxos = exports.addressUtxos = exports.availableBalance = void 0;
-=======
-exports.accountUtxos = exports.addressUtxos = exports.accountBalance = exports.accountSpendableUtxos = exports.addressSpendableUtxos = exports.availableBalance = void 0;
->>>>>>> 7c4c273e
+exports.accountSpendableUtxos = exports.addressSpendableUtxos = exports.accountUtxos = exports.addressUtxos = exports.availableBalance = void 0;
 const tslib_1 = require("tslib");
 const bitcoin = tslib_1.__importStar(require("bitcoinjs-lib"));
-const constants_1 = require("../shared/constants");
 const availableBalance = async ({ account, provider, }) => {
-    let balance = 0;
-    let pendingBalance = 0;
-    for (let i = 0; i < account.spendStrategy.addressOrder.length; i++) {
-        const address = account[account.spendStrategy.addressOrder[i]].address;
-        const { spendableTotalAmount, pendingTotalAmount } = await (0, exports.addressUtxos)({
-            address,
-            provider,
-            spendStrategy: account.spendStrategy,
-        });
-        balance += spendableTotalAmount;
-        pendingBalance += pendingTotalAmount;
-    }
-    return { balance, pendingBalance };
-};
-exports.availableBalance = availableBalance;
-const addressUtxos = async ({ address, provider, spendStrategy, }) => {
-    let spendableTotalAmount = 0;
-    let pendingTotalAmount = 0;
-    const spendableUtxos = [];
-    const pendingUtxos = [];
-    const ordUtxos = [];
-    const runeUtxos = [];
-    let multiCall = await provider.sandshrew.multiCall([
-        ['esplora_address::utxo', [address]],
-        ['btc_getblockcount', []],
-    ]);
-    let blockCount = multiCall[1].result;
-    let utxos = multiCall[0].result;
-    if (utxos.length === 0) {
-        return {
-            spendableTotalAmount,
-            spendableUtxos,
-            runeUtxos,
-            ordUtxos,
-            pendingUtxos,
-            pendingTotalAmount,
-        };
-    }
-    const utxoSortGreatestToLeast = spendStrategy?.utxoSortGreatestToLeast ?? true;
-    utxos = utxos
-        .filter((utxo) => utxo.value >= constants_1.UTXO_DUST)
-        .sort((a, b) => utxoSortGreatestToLeast ? b.value - a.value : a.value - b.value);
-    const utxoPromises = utxos.map(async (utxo) => {
-        const outputId = `${utxo.txid}:${utxo.vout}`;
-        const [hasInscription, hasRune] = await Promise.all([
-            provider.ord.getTxOutput(outputId),
-            provider.network.bech32 !== bitcoin.networks.regtest.bech32
-                ? provider.api.getOutputRune({ output: outputId })
-                : Promise.resolve(false),
-        ]);
-        return { utxo, hasInscription, hasRune };
-    });
-    const results = await Promise.all(utxoPromises);
-    for (const { utxo, hasInscription, hasRune } of results) {
-        if (hasInscription.inscriptions.length === 0 &&
-            hasInscription.runes.length === 0 &&
-            hasInscription.indexed &&
-            hasInscription.value !== 546 &&
-            !hasRune?.output) {
-            const transactionDetails = await provider.esplora.getTxInfo(utxo.txid);
-            const voutEntry = transactionDetails.vout.find((v) => v.scriptpubkey_address === address);
-            spendableUtxos.push({
-                txId: utxo.txid,
-                outputIndex: utxo.vout,
-                satoshis: utxo.value,
-                confirmations: utxo.status.confirmed
-                    ? blockCount - utxo.status.block_height
-                    : 0,
-                scriptPk: voutEntry.scriptpubkey,
-                address: address,
-                inscriptions: [],
-            });
-            spendableTotalAmount += utxo.value;
-        }
-        if (hasRune?.output || hasInscription.runes.length > 0) {
-            const transactionDetails = await provider.esplora.getTxInfo(utxo.txid);
-            const voutEntry = transactionDetails.vout.find((v) => v.scriptpubkey_address === address);
-            runeUtxos.push({
-                txId: utxo.txid,
-                outputIndex: utxo.vout,
-                satoshis: utxo.value,
-                confirmations: utxo.status.confirmed
-                    ? blockCount - utxo.status.block_height
-                    : 0,
-                scriptPk: voutEntry.scriptpubkey,
-                address: address,
-                inscriptions: [],
-            });
-        }
-        if (hasInscription.indexed &&
-            hasInscription.inscriptions.length > 0 &&
-            !hasRune?.output) {
-            const transactionDetails = await provider.esplora.getTxInfo(utxo.txid);
-            const voutEntry = transactionDetails.vout.find((v) => v.scriptpubkey_address === address);
-            ordUtxos.push({
-                txId: utxo.txid,
-                outputIndex: utxo.vout,
-                satoshis: utxo.value,
-                confirmations: utxo.status.confirmed
-                    ? blockCount - utxo.status.block_height
-                    : 0,
-                scriptPk: voutEntry.scriptpubkey,
-                address: address,
-                inscriptions: hasInscription.inscriptions,
-            });
-        }
-        if (!hasInscription.indexed && !utxo.status.confirmed) {
-            const transactionDetails = await provider.esplora.getTxInfo(utxo.txid);
-            const voutEntry = transactionDetails.vout.find((v) => v.scriptpubkey_address === address);
-            pendingUtxos.push({
-                txId: utxo.txid,
-                outputIndex: utxo.vout,
-                satoshis: utxo.value,
-                confirmations: utxo.status.confirmed
-                    ? blockCount - utxo.status.block_height
-                    : 0,
-                scriptPk: voutEntry.scriptpubkey,
-                address: address,
-                inscriptions: [],
-            });
-            pendingTotalAmount += utxo.value;
-        }
-    }
-    return {
-        spendableTotalAmount,
-        spendableUtxos,
-        runeUtxos,
-        ordUtxos,
-        pendingUtxos,
-        pendingTotalAmount,
-    };
-};
-exports.addressUtxos = addressUtxos;
-const accountUtxos = async ({ account, provider, }) => {
-    let spendableTotalAmount = 0;
-    let pendingTotalAmount = 0;
-    const accounts = [];
-    for (let i = 0; i < account.spendStrategy.addressOrder.length; i++) {
-        const address = account[account.spendStrategy.addressOrder[i]].address;
-        const addressType = account.spendStrategy.addressOrder[i];
-        const { spendableTotalAmount: spendTotal, spendableUtxos: spendUtxos, runeUtxos: rune, ordUtxos: ord, pendingUtxos: pending, pendingTotalAmount: pendingTotal, } = await (0, exports.addressUtxos)({
-            address,
-            provider,
-            spendStrategy: account.spendStrategy,
-        });
-        spendableTotalAmount += spendTotal;
-        pendingTotalAmount += pendingTotal;
-        accounts.push({
-            [addressType]: {
-                spendTotal,
-                spendUtxos,
-                rune,
-                ord,
-                pending,
-                pendingTotal,
-            },
-        });
-    }
-    return { spendableTotalAmount, pendingTotalAmount, accounts };
-};
-<<<<<<< HEAD
-=======
-exports.accountSpendableUtxos = accountSpendableUtxos;
-const accountBalance = async ({ account, provider, }) => {
     let balance = 0;
     let pendingBalance = 0;
     for (let i = 0; i < account.spendStrategy.addressOrder.length; i++) {
@@ -187,7 +18,7 @@
     }
     return { balance, pendingBalance };
 };
-exports.accountBalance = accountBalance;
+exports.availableBalance = availableBalance;
 const addressUtxos = async ({ address, provider, spendStrategy, }) => {
     let spendableTotalBalance = 0;
     let pendingTotalBalance = 0;
@@ -345,6 +176,74 @@
         accounts,
     };
 };
->>>>>>> 7c4c273e
 exports.accountUtxos = accountUtxos;
+const addressSpendableUtxos = async ({ address, provider, spendAmount, spendStrategy, }) => {
+    let totalAmount = 0;
+    const formattedUtxos = [];
+    let utxos = await provider.esplora.getAddressUtxo(address);
+    if (utxos.length === 0) {
+        return { totalAmount, utxos: formattedUtxos };
+    }
+    const utxoSortGreatestToLeast = spendStrategy?.utxoSortGreatestToLeast ?? true;
+    utxos = utxos.sort((a, b) => utxoSortGreatestToLeast ? b.value - a.value : a.value - b.value);
+    const utxoPromises = utxos.map(async (utxo) => {
+        const outputId = `${utxo.txid}:${utxo.vout}`;
+        const [hasInscription, hasRune] = await Promise.all([
+            provider.ord.getTxOutput(outputId),
+            provider.network !== bitcoin.networks.regtest
+                ? provider.api.getOutputRune({ output: outputId })
+                : Promise.resolve(false),
+        ]);
+        return { utxo, hasInscription, hasRune };
+    });
+    const results = await Promise.all(utxoPromises);
+    for (const { utxo, hasInscription, hasRune } of results) {
+        if ((spendAmount && totalAmount >= spendAmount) ||
+            hasInscription.inscriptions.length > 0 ||
+            hasInscription.runes.length > 0 ||
+            !hasInscription.indexed ||
+            hasRune?.output) {
+            continue;
+        }
+        const transactionDetails = await provider.esplora.getTxInfo(utxo.txid);
+        const voutEntry = transactionDetails.vout.find((v) => v.scriptpubkey_address === address);
+        formattedUtxos.push({
+            txId: utxo.txid,
+            outputIndex: utxo.vout,
+            satoshis: utxo.value,
+            confirmations: utxo.status.confirmed ? 3 : 0,
+            scriptPk: voutEntry.scriptpubkey,
+            address: address,
+            inscriptions: [],
+        });
+        totalAmount += utxo.value;
+        if (spendAmount && totalAmount >= spendAmount) {
+            break;
+        }
+    }
+    return { totalAmount, utxos: formattedUtxos };
+};
+exports.addressSpendableUtxos = addressSpendableUtxos;
+const accountSpendableUtxos = async ({ account, provider, spendAmount, }) => {
+    let totalAmount = 0;
+    let allUtxos = [];
+    let remainingSpendAmount = spendAmount;
+    for (let i = 0; i < account.spendStrategy.addressOrder.length; i++) {
+        const address = account[account.spendStrategy.addressOrder[i]].address;
+        const { totalAmount: addressTotal, utxos: formattedUtxos } = await (0, exports.addressSpendableUtxos)({
+            address,
+            provider,
+            spendAmount: remainingSpendAmount,
+            spendStrategy: account.spendStrategy,
+        });
+        totalAmount += addressTotal;
+        allUtxos = [...allUtxos, ...formattedUtxos];
+        if (spendAmount && totalAmount >= spendAmount) {
+            return { totalAmount, utxos: allUtxos };
+        }
+        remainingSpendAmount -= addressTotal;
+    }
+    return { totalAmount, utxos: allUtxos };
+};
+exports.accountSpendableUtxos = accountSpendableUtxos;
 //# sourceMappingURL=utxo.js.map