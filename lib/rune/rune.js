"use strict";
Object.defineProperty(exports, "__esModule", { value: true });
exports.etch = exports.mint = exports.send = exports.actualEtchFee = exports.actualMintFee = exports.actualSendFee = exports.findRuneUtxos = exports.createEtchPsbt = exports.createMintPsbt = exports.createSendPsbt = void 0;
const tslib_1 = require("tslib");
const btc_1 = require("../btc/btc");
const bitcoin = tslib_1.__importStar(require("bitcoinjs-lib"));
const utxo_1 = require("../utxo/utxo");
const utils_1 = require("../shared/utils");
const errors_1 = require("../errors");
const utils_2 = require("../shared/utils");
const createSendPsbt = async ({ gatheredUtxos, account, runeId, provider, inscriptionAddress = account.taproot.address, toAddress, amount, feeRate, fee, }) => {
    try {
        const minFee = (0, btc_1.minimumFee)({
            taprootInputCount: 2,
            nonTaprootInputCount: 0,
            outputCount: 3,
        });
        const calculatedFee = minFee * feeRate < 250 ? 250 : minFee * feeRate;
        let finalFee = fee ? fee : calculatedFee;
        if (!gatheredUtxos) {
            gatheredUtxos = await (0, utxo_1.accountSpendableUtxos)({
                account,
                provider,
                spendAmount: finalFee,
            });
        }
        let psbt = new bitcoin.Psbt({ network: provider.network });
        const { runeUtxos, runeTotalSatoshis, divisibility } = await (0, exports.findRuneUtxos)({
            address: inscriptionAddress,
            greatestToLeast: account.spendStrategy.utxoSortGreatestToLeast,
            provider,
            runeId,
            targetNumberOfRunes: amount,
        });
        for await (const utxo of runeUtxos) {
            if ((0, utils_2.getAddressType)(utxo.address) === 0) {
                const previousTxHex = await provider.esplora.getTxHex(utxo.txId);
                psbt.addInput({
                    hash: utxo.txId,
                    index: parseInt(utxo.txIndex),
                    nonWitnessUtxo: Buffer.from(previousTxHex, 'hex'),
                });
            }
            if ((0, utils_2.getAddressType)(utxo.address) === 2) {
                const redeemScript = bitcoin.script.compile([
                    bitcoin.opcodes.OP_0,
                    bitcoin.crypto.hash160(Buffer.from(account.nestedSegwit.pubkey, 'hex')),
                ]);
                psbt.addInput({
                    hash: utxo.txId,
                    index: parseInt(utxo.txIndex),
                    redeemScript: redeemScript,
                    witnessUtxo: {
                        value: utxo.satoshis,
                        script: bitcoin.script.compile([
                            bitcoin.opcodes.OP_HASH160,
                            bitcoin.crypto.hash160(redeemScript),
                            bitcoin.opcodes.OP_EQUAL,
                        ]),
                    },
                });
            }
            if ((0, utils_2.getAddressType)(utxo.address) === 1 ||
                (0, utils_2.getAddressType)(utxo.address) === 3) {
                const previousTxInfo = await provider.esplora.getTxInfo(utxo.txId);
                psbt.addInput({
                    hash: utxo.txId,
                    index: parseInt(utxo.txIndex),
                    witnessUtxo: {
                        value: utxo.satoshis,
                        script: Buffer.from(previousTxInfo.vout[utxo.txIndex].scriptpubkey, 'hex'),
                    },
                });
            }
        }
        if (!fee && gatheredUtxos.utxos.length > 1) {
            const txSize = (0, btc_1.minimumFee)({
                taprootInputCount: gatheredUtxos.utxos.length,
                nonTaprootInputCount: 0,
                outputCount: 3,
            });
            finalFee = txSize * feeRate < 250 ? 250 : txSize * feeRate;
            if (gatheredUtxos.totalAmount < finalFee + utils_1.inscriptionSats) {
                throw new errors_1.OylTransactionError(Error('Insufficient Balance'));
            }
        }
        if (gatheredUtxos.totalAmount < finalFee + utils_1.inscriptionSats) {
            throw new errors_1.OylTransactionError(Error('Insufficient Balance'));
        }
        for (let i = 0; i < gatheredUtxos.utxos.length; i++) {
            if ((0, utils_2.getAddressType)(gatheredUtxos.utxos[i].address) === 0) {
                const previousTxHex = await provider.esplora.getTxHex(gatheredUtxos.utxos[i].txId);
                psbt.addInput({
                    hash: gatheredUtxos.utxos[i].txId,
                    index: gatheredUtxos.utxos[i].outputIndex,
                    nonWitnessUtxo: Buffer.from(previousTxHex, 'hex'),
                });
            }
            if ((0, utils_2.getAddressType)(gatheredUtxos.utxos[i].address) === 2) {
                const redeemScript = bitcoin.script.compile([
                    bitcoin.opcodes.OP_0,
                    bitcoin.crypto.hash160(Buffer.from(account.nestedSegwit.pubkey, 'hex')),
                ]);
                psbt.addInput({
                    hash: gatheredUtxos.utxos[i].txId,
                    index: gatheredUtxos.utxos[i].outputIndex,
                    redeemScript: redeemScript,
                    witnessUtxo: {
                        value: gatheredUtxos.utxos[i].satoshis,
                        script: bitcoin.script.compile([
                            bitcoin.opcodes.OP_HASH160,
                            bitcoin.crypto.hash160(redeemScript),
                            bitcoin.opcodes.OP_EQUAL,
                        ]),
                    },
                });
            }
            if ((0, utils_2.getAddressType)(gatheredUtxos.utxos[i].address) === 1 ||
                (0, utils_2.getAddressType)(gatheredUtxos.utxos[i].address) === 3) {
                psbt.addInput({
                    hash: gatheredUtxos.utxos[i].txId,
                    index: gatheredUtxos.utxos[i].outputIndex,
                    witnessUtxo: {
                        value: gatheredUtxos.utxos[i].satoshis,
                        script: Buffer.from(gatheredUtxos.utxos[i].scriptPk, 'hex'),
                    },
                });
            }
        }
        const changeAmount = gatheredUtxos.totalAmount - (finalFee + utils_1.inscriptionSats);
        psbt.addOutput({
            value: utils_1.inscriptionSats,
            address: account.taproot.address,
        });
        psbt.addOutput({
            value: runeTotalSatoshis,
            address: toAddress,
        });
        psbt.addOutput({
            address: account[account.spendStrategy.changeAddress].address,
            value: changeAmount,
        });
        const script = (0, utils_1.createRuneSendScript)({
            runeId,
            amount,
            divisibility,
            sendOutputIndex: 1,
            pointer: 0,
        });
        const output = { script: script, value: 0 };
        psbt.addOutput(output);
        const formattedPsbtTx = await (0, utils_1.formatInputsToSign)({
            _psbt: psbt,
            senderPublicKey: account.taproot.pubkey,
            network: provider.network,
        });
        return { psbt: formattedPsbtTx.toBase64() };
    }
    catch (error) {
        throw new errors_1.OylTransactionError(error);
    }
};
exports.createSendPsbt = createSendPsbt;
const createMintPsbt = async ({ gatheredUtxos, account, runeId, provider, feeRate, fee, }) => {
    try {
        const minFee = (0, btc_1.minimumFee)({
            taprootInputCount: 2,
            nonTaprootInputCount: 0,
            outputCount: 2,
        });
        const calculatedFee = minFee * feeRate < 250 ? 250 : minFee * feeRate;
        let finalFee = fee ? fee : calculatedFee;
        if (!gatheredUtxos) {
            gatheredUtxos = await (0, utxo_1.accountSpendableUtxos)({
                account,
                provider,
                spendAmount: finalFee,
            });
        }
        let psbt = new bitcoin.Psbt({ network: provider.network });
        if (!fee && gatheredUtxos.utxos.length > 1) {
            const txSize = (0, btc_1.minimumFee)({
                taprootInputCount: gatheredUtxos.utxos.length,
                nonTaprootInputCount: 0,
                outputCount: 2,
            });
            finalFee = txSize * feeRate < 250 ? 250 : txSize * feeRate;
            if (gatheredUtxos.totalAmount < finalFee + utils_1.inscriptionSats) {
                throw new errors_1.OylTransactionError(Error('Insufficient Balance'));
            }
        }
        if (gatheredUtxos.totalAmount < finalFee + utils_1.inscriptionSats) {
            throw new errors_1.OylTransactionError(Error('Insufficient Balance'));
        }
        for (let i = 0; i < gatheredUtxos.utxos.length; i++) {
            if ((0, utils_2.getAddressType)(gatheredUtxos.utxos[i].address) === 0) {
                const previousTxHex = await provider.esplora.getTxHex(gatheredUtxos.utxos[i].txId);
                psbt.addInput({
                    hash: gatheredUtxos.utxos[i].txId,
                    index: gatheredUtxos.utxos[i].outputIndex,
                    nonWitnessUtxo: Buffer.from(previousTxHex, 'hex'),
                });
            }
            if ((0, utils_2.getAddressType)(gatheredUtxos.utxos[i].address) === 2) {
                const redeemScript = bitcoin.script.compile([
                    bitcoin.opcodes.OP_0,
                    bitcoin.crypto.hash160(Buffer.from(account.nestedSegwit.pubkey, 'hex')),
                ]);
                psbt.addInput({
                    hash: gatheredUtxos.utxos[i].txId,
                    index: gatheredUtxos.utxos[i].outputIndex,
                    redeemScript: redeemScript,
                    witnessUtxo: {
                        value: gatheredUtxos.utxos[i].satoshis,
                        script: bitcoin.script.compile([
                            bitcoin.opcodes.OP_HASH160,
                            bitcoin.crypto.hash160(redeemScript),
                            bitcoin.opcodes.OP_EQUAL,
                        ]),
                    },
                });
            }
            if ((0, utils_2.getAddressType)(gatheredUtxos.utxos[i].address) === 1 ||
                (0, utils_2.getAddressType)(gatheredUtxos.utxos[i].address) === 3) {
                psbt.addInput({
                    hash: gatheredUtxos.utxos[i].txId,
                    index: gatheredUtxos.utxos[i].outputIndex,
                    witnessUtxo: {
                        value: gatheredUtxos.utxos[i].satoshis,
                        script: Buffer.from(gatheredUtxos.utxos[i].scriptPk, 'hex'),
                    },
                });
            }
        }
        if (gatheredUtxos.totalAmount < finalFee + utils_1.inscriptionSats) {
            throw new errors_1.OylTransactionError(Error('Insufficient Balance'));
        }
        const changeAmount = gatheredUtxos.totalAmount - (finalFee + utils_1.inscriptionSats);
        psbt.addOutput({
            value: utils_1.inscriptionSats,
            address: account.taproot.address,
        });
        psbt.addOutput({
            address: account[account.spendStrategy.changeAddress].address,
            value: changeAmount,
        });
        const script = (0, utils_1.createRuneMintScript)({
            runeId,
            mintOutPutIndex: 0,
            pointer: 0,
        });
        const output = { script: script, value: 0 };
        psbt.addOutput(output);
        const formattedPsbtTx = await (0, utils_1.formatInputsToSign)({
            _psbt: psbt,
            senderPublicKey: account.taproot.pubkey,
            network: provider.network,
        });
        return { psbt: formattedPsbtTx.toBase64() };
    }
    catch (error) {
        throw new errors_1.OylTransactionError(error);
    }
};
exports.createMintPsbt = createMintPsbt;
const createEtchPsbt = async ({ account, symbol, cap, premine, perMintAmount, turbo, divisibility, runeName, provider, feeRate, fee, }) => {
    try {
        const minFee = (0, btc_1.minimumFee)({
            taprootInputCount: 2,
            nonTaprootInputCount: 0,
            outputCount: 2,
        });
        const calculatedFee = minFee * feeRate < 250 ? 250 : minFee * feeRate;
        let finalFee = fee ? fee : calculatedFee;
        let gatheredUtxos = await (0, utxo_1.accountSpendableUtxos)({
            account,
            provider,
            spendAmount: finalFee + utils_1.inscriptionSats,
        });
        let psbt = new bitcoin.Psbt({ network: provider.network });
        if (!fee && gatheredUtxos.utxos.length > 1) {
            const txSize = (0, btc_1.minimumFee)({
                taprootInputCount: gatheredUtxos.utxos.length,
                nonTaprootInputCount: 0,
                outputCount: 2,
            });
            finalFee = txSize * feeRate < 250 ? 250 : txSize * feeRate;
            if (gatheredUtxos.totalAmount < finalFee) {
                gatheredUtxos = await (0, utxo_1.accountSpendableUtxos)({
                    account,
                    provider,
                    spendAmount: finalFee + utils_1.inscriptionSats,
                });
            }
        }
        for (let i = 0; i < gatheredUtxos.utxos.length; i++) {
            if ((0, utils_2.getAddressType)(gatheredUtxos.utxos[i].address) === 0) {
                const previousTxHex = await provider.esplora.getTxHex(gatheredUtxos.utxos[i].txId);
                psbt.addInput({
                    hash: gatheredUtxos.utxos[i].txId,
                    index: gatheredUtxos.utxos[i].outputIndex,
                    nonWitnessUtxo: Buffer.from(previousTxHex, 'hex'),
                });
            }
            if ((0, utils_2.getAddressType)(gatheredUtxos.utxos[i].address) === 2) {
                const redeemScript = bitcoin.script.compile([
                    bitcoin.opcodes.OP_0,
                    bitcoin.crypto.hash160(Buffer.from(account.nestedSegwit.pubkey, 'hex')),
                ]);
                psbt.addInput({
                    hash: gatheredUtxos.utxos[i].txId,
                    index: gatheredUtxos.utxos[i].outputIndex,
                    redeemScript: redeemScript,
                    witnessUtxo: {
                        value: gatheredUtxos.utxos[i].satoshis,
                        script: bitcoin.script.compile([
                            bitcoin.opcodes.OP_HASH160,
                            bitcoin.crypto.hash160(redeemScript),
                            bitcoin.opcodes.OP_EQUAL,
                        ]),
                    },
                });
            }
            if ((0, utils_2.getAddressType)(gatheredUtxos.utxos[i].address) === 1 ||
                (0, utils_2.getAddressType)(gatheredUtxos.utxos[i].address) === 3) {
                psbt.addInput({
                    hash: gatheredUtxos.utxos[i].txId,
                    index: gatheredUtxos.utxos[i].outputIndex,
                    witnessUtxo: {
                        value: gatheredUtxos.utxos[i].satoshis,
                        script: Buffer.from(gatheredUtxos.utxos[i].scriptPk, 'hex'),
                    },
                });
            }
        }
        if (gatheredUtxos.totalAmount < finalFee + utils_1.inscriptionSats) {
            throw new errors_1.OylTransactionError(Error('Insufficient Balance'));
        }
        const changeAmount = gatheredUtxos.totalAmount - (finalFee + utils_1.inscriptionSats);
        psbt.addOutput({
            value: utils_1.inscriptionSats,
            address: account.taproot.address,
        });
        psbt.addOutput({
            address: account[account.spendStrategy.changeAddress].address,
            value: changeAmount,
        });
        const script = (0, utils_1.createRuneEtchScript)({
            symbol,
            cap,
            premine,
            perMintAmount,
            turbo,
            divisibility,
            runeName,
            pointer: 0,
        });
        const output = { script: script, value: 0 };
        psbt.addOutput(output);
        const formattedPsbtTx = await (0, utils_1.formatInputsToSign)({
            _psbt: psbt,
            senderPublicKey: account.taproot.pubkey,
            network: provider.network,
        });
        return { psbt: formattedPsbtTx.toBase64() };
    }
    catch (error) {
        throw new errors_1.OylTransactionError(error);
    }
};
exports.createEtchPsbt = createEtchPsbt;
const findRuneUtxos = async ({ address, greatestToLeast, provider, runeId, targetNumberOfRunes, }) => {
    const runeUtxos = [];
    const runeUtxoOutpoints = await provider.api.getRuneOutpoints({
        address: address,
    });
    if (greatestToLeast) {
        runeUtxoOutpoints?.sort((a, b) => b.satoshis - a.satoshis);
    }
    else {
        runeUtxoOutpoints?.sort((a, b) => a.satoshis - b.satoshis);
    }
    let runeTotalSatoshis = 0;
    let runeTotalAmount = 0;
    let divisibility;
    for (const rune of runeUtxoOutpoints) {
        if (runeTotalAmount < targetNumberOfRunes) {
            const index = rune.rune_ids.indexOf(runeId);
            if (index !== -1) {
                const txSplit = rune.output.split(':');
                const txHash = txSplit[0];
                const txIndex = txSplit[1];
                const txDetails = await provider.esplora.getTxInfo(txHash);
                if (!txDetails?.vout || txDetails.vout.length < 1) {
                    throw new Error('Unable to find rune utxo');
                }
                const outputId = `${txHash}:${txIndex}`;
                const [inscriptionsOnOutput, hasRune] = await Promise.all([
                    provider.ord.getTxOutput(outputId),
                    provider.api.getOutputRune({ output: outputId }),
                ]);
                if (inscriptionsOnOutput.inscriptions.length > 0 ||
                    inscriptionsOnOutput.runes.length > 1 ||
                    hasRune?.rune_ids.length > 1) {
                    throw new Error('Unable to send from UTXO with multiple inscriptions. Split UTXO before sending.');
                }
                const satoshis = txDetails.vout[txIndex].value;
                const holderAddress = rune.wallet_addr;
                runeUtxos.push({
                    txId: txHash,
                    txIndex: txIndex,
                    script: rune.pkscript,
                    address: holderAddress,
                    amountOfRunes: rune.balances[index],
                    satoshis: satoshis,
                });
                runeTotalSatoshis += satoshis;
                runeTotalAmount += rune.balances[index] / 10 ** rune.decimals[index];
                if (divisibility === undefined) {
                    divisibility = rune.decimals[index];
                }
            }
        }
        else {
            break;
        }
    }
    return { runeUtxos, runeTotalSatoshis, divisibility };
};
exports.findRuneUtxos = findRuneUtxos;
const actualSendFee = async ({ gatheredUtxos, account, runeId, provider, inscriptionAddress = account.taproot.address, toAddress, amount, feeRate, signer, }) => {
    if (!feeRate) {
        feeRate = (await provider.esplora.getFeeEstimates())['1'];
    }
    const { psbt } = await (0, exports.createSendPsbt)({
        gatheredUtxos,
        account,
        runeId,
        provider,
        inscriptionAddress,
        toAddress,
        amount,
        feeRate,
    });
    const { signedPsbt } = await signer.signAllInputs({
        rawPsbt: psbt,
        finalize: true,
    });
    let rawPsbt = bitcoin.Psbt.fromBase64(signedPsbt, {
        network: account.network,
    });
    const signedHexPsbt = rawPsbt.extractTransaction().toHex();
    const vsize = (await provider.sandshrew.bitcoindRpc.testMemPoolAccept([signedHexPsbt]))[0].vsize;
    const correctFee = vsize * feeRate;
    const { psbt: finalPsbt } = await (0, exports.createSendPsbt)({
        gatheredUtxos,
        account,
        runeId,
        provider,
        inscriptionAddress,
        toAddress,
        amount,
        feeRate,
        fee: correctFee,
    });
    const { signedPsbt: signedAll } = await signer.signAllInputs({
        rawPsbt: finalPsbt,
        finalize: true,
    });
    let finalRawPsbt = bitcoin.Psbt.fromBase64(signedAll, {
        network: account.network,
    });
    const finalSignedHexPsbt = finalRawPsbt.extractTransaction().toHex();
    const finalVsize = (await provider.sandshrew.bitcoindRpc.testMemPoolAccept([finalSignedHexPsbt]))[0].vsize;
    const finalFee = finalVsize * feeRate;
    return { fee: finalFee };
};
exports.actualSendFee = actualSendFee;
const actualMintFee = async ({ gatheredUtxos, account, runeId, provider, feeRate, signer, }) => {
    if (!feeRate) {
        feeRate = (await provider.esplora.getFeeEstimates())['1'];
    }
    const { psbt } = await (0, exports.createMintPsbt)({
        gatheredUtxos,
        account,
        runeId,
        provider,
        feeRate,
    });
    const { signedPsbt } = await signer.signAllInputs({
        rawPsbt: psbt,
        finalize: true,
    });
    let rawPsbt = bitcoin.Psbt.fromBase64(signedPsbt, {
        network: account.network,
    });
    const signedHexPsbt = rawPsbt.extractTransaction().toHex();
    const vsize = (await provider.sandshrew.bitcoindRpc.testMemPoolAccept([signedHexPsbt]))[0].vsize;
    const correctFee = vsize * feeRate;
    const { psbt: finalPsbt } = await (0, exports.createMintPsbt)({
        gatheredUtxos,
        account,
        runeId,
        provider,
        feeRate,
        fee: correctFee,
    });
    const { signedPsbt: signedAll } = await signer.signAllInputs({
        rawPsbt: finalPsbt,
        finalize: true,
    });
    let finalRawPsbt = bitcoin.Psbt.fromBase64(signedAll, {
        network: account.network,
    });
    const finalSignedHexPsbt = finalRawPsbt.extractTransaction().toHex();
    const finalVsize = (await provider.sandshrew.bitcoindRpc.testMemPoolAccept([finalSignedHexPsbt]))[0].vsize;
    const finalFee = finalVsize * feeRate;
    return { fee: finalFee };
};
exports.actualMintFee = actualMintFee;
<<<<<<< HEAD
const send = async ({ gatheredUtxos, toAddress, amount, runeId, inscriptionAddress, feeRate, account, provider, signer, }) => {
=======
const actualEtchFee = async ({ account, symbol, cap, premine, perMintAmount, turbo, divisibility, runeName, provider, feeRate, signer, }) => {
    if (!feeRate) {
        feeRate = (await provider.esplora.getFeeEstimates())['1'];
    }
    const { psbt } = await (0, exports.createEtchPsbt)({
        symbol,
        cap,
        premine,
        perMintAmount,
        turbo,
        divisibility,
        runeName,
        account,
        provider,
        feeRate,
    });
    const { signedPsbt } = await signer.signAllInputs({
        rawPsbt: psbt,
        finalize: true,
    });
    let rawPsbt = bitcoin.Psbt.fromBase64(signedPsbt, {
        network: account.network,
    });
    const signedHexPsbt = rawPsbt.extractTransaction().toHex();
    const vsize = (await provider.sandshrew.bitcoindRpc.testMemPoolAccept([signedHexPsbt]))[0].vsize;
    const correctFee = vsize * feeRate;
    const { psbt: finalPsbt } = await (0, exports.createEtchPsbt)({
        symbol,
        cap,
        premine,
        perMintAmount,
        turbo,
        divisibility,
        runeName,
        account,
        provider,
        feeRate,
        fee: correctFee,
    });
    const { signedPsbt: signedAll } = await signer.signAllInputs({
        rawPsbt: finalPsbt,
        finalize: true,
    });
    let finalRawPsbt = bitcoin.Psbt.fromBase64(signedAll, {
        network: account.network,
    });
    const finalSignedHexPsbt = finalRawPsbt.extractTransaction().toHex();
    const finalVsize = (await provider.sandshrew.bitcoindRpc.testMemPoolAccept([finalSignedHexPsbt]))[0].vsize;
    const finalFee = finalVsize * feeRate;
    return { fee: finalFee };
};
exports.actualEtchFee = actualEtchFee;
const send = async ({ toAddress, amount, runeId, inscriptionAddress, feeRate, account, provider, signer, }) => {
>>>>>>> e679bb84
    if (!inscriptionAddress) {
        inscriptionAddress = account.taproot.address;
    }
    const { fee } = await (0, exports.actualSendFee)({
        gatheredUtxos,
        account,
        runeId,
        amount,
        provider,
        toAddress,
        inscriptionAddress,
        feeRate,
        signer,
    });
    const { psbt: finalPsbt } = await (0, exports.createSendPsbt)({
        gatheredUtxos,
        account,
        runeId,
        amount,
        provider,
        toAddress,
        inscriptionAddress,
        feeRate,
        fee: fee,
    });
    const { signedPsbt } = await signer.signAllInputs({
        rawPsbt: finalPsbt,
        finalize: true,
    });
    const result = await provider.pushPsbt({
        psbtBase64: signedPsbt,
    });
    return result;
};
exports.send = send;
const mint = async ({ gatheredUtxos, account, runeId, provider, feeRate, signer, }) => {
    const { fee } = await (0, exports.actualMintFee)({
        gatheredUtxos,
        account,
        runeId,
        provider,
        feeRate,
        signer,
    });
    const { psbt: finalPsbt } = await (0, exports.createMintPsbt)({
        gatheredUtxos,
        account,
        runeId,
        provider,
        feeRate,
        fee: fee,
    });
    const { signedPsbt } = await signer.signAllInputs({
        rawPsbt: finalPsbt,
        finalize: true,
    });
    const result = await provider.pushPsbt({
        psbtBase64: signedPsbt,
    });
    return result;
};
exports.mint = mint;
const etch = async ({ symbol, cap, premine, perMintAmount, turbo, divisibility, runeName, account, provider, feeRate, signer, }) => {
    const { fee } = await (0, exports.actualEtchFee)({
        symbol,
        cap,
        premine,
        perMintAmount,
        turbo,
        divisibility,
        runeName,
        account,
        provider,
        feeRate,
        signer,
    });
    const { psbt: finalPsbt } = await (0, exports.createEtchPsbt)({
        symbol,
        cap,
        premine,
        perMintAmount,
        turbo,
        divisibility,
        runeName,
        account,
        provider,
        feeRate,
        fee,
    });
    const { signedPsbt } = await signer.signAllInputs({
        rawPsbt: finalPsbt,
        finalize: true,
    });
    const result = await provider.pushPsbt({
        psbtBase64: signedPsbt,
    });
    return result;
};
exports.etch = etch;
//# sourceMappingURL=rune.js.map<|MERGE_RESOLUTION|>--- conflicted
+++ resolved
@@ -518,9 +518,6 @@
     return { fee: finalFee };
 };
 exports.actualMintFee = actualMintFee;
-<<<<<<< HEAD
-const send = async ({ gatheredUtxos, toAddress, amount, runeId, inscriptionAddress, feeRate, account, provider, signer, }) => {
-=======
 const actualEtchFee = async ({ account, symbol, cap, premine, perMintAmount, turbo, divisibility, runeName, provider, feeRate, signer, }) => {
     if (!feeRate) {
         feeRate = (await provider.esplora.getFeeEstimates())['1'];
@@ -573,8 +570,7 @@
     return { fee: finalFee };
 };
 exports.actualEtchFee = actualEtchFee;
-const send = async ({ toAddress, amount, runeId, inscriptionAddress, feeRate, account, provider, signer, }) => {
->>>>>>> e679bb84
+const send = async ({ gatheredUtxos, toAddress, amount, runeId, inscriptionAddress, feeRate, account, provider, signer, }) => {
     if (!inscriptionAddress) {
         inscriptionAddress = account.taproot.address;
     }
