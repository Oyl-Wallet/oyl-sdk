--- conflicted
+++ resolved
@@ -3,12 +3,10 @@
     apiUrl: string;
     bitcoindRpc: IRpcMethods;
     constructor(apiUrl: any);
-<<<<<<< HEAD
-    _call(method: any, params?: any[], timeout?: number): Promise<any>;
-=======
+
     _call(method: any, params?: any[]): Promise<any>;
     getBlockTimeByHeight(blockHeight: number): Promise<any>;
->>>>>>> 4d4776d9
+
     multiCall(parameters: (string | string[])[][]): Promise<any>;
     _initializeRpcMethods(): void;
     _createRpcMethod(methodName: any, argType: any): void;
