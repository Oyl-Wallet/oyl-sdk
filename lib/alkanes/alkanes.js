"use strict";
Object.defineProperty(exports, "__esModule", { value: true });
exports.p2tr_ord_reveal = exports.toAlkaneId = exports.toTxId = exports.createTransactReveal = exports.execute = exports.executePsbt = exports.actualExecuteFee = exports.actualTransactRevealFee = exports.deployReveal = exports.deployCommit = exports.createDeployCommitPsbt = exports.actualDeployCommitFee = exports.addInputForUtxo = exports.createExecutePsbt = exports.encodeProtostone = void 0;
const tslib_1 = require("tslib");
const btc_1 = require("../btc");
const bitcoin = tslib_1.__importStar(require("bitcoinjs-lib"));
const index_1 = require("alkanes/lib/index");
Object.defineProperty(exports, "p2tr_ord_reveal", { enumerable: true, get: function () { return index_1.p2tr_ord_reveal; } });
const utils_1 = require("../shared/utils");
const psbt_1 = require("../psbt");
const errors_1 = require("../errors");
const utils_2 = require("../shared/utils");
const bip371_1 = require("bitcoinjs-lib/src/psbt/bip371");
const bip341_1 = require("bitcoinjs-lib/src/payments/bip341");
const utxo_1 = require("../utxo");
const encodeProtostone = ({ protocolTag = 1n, edicts = [], pointer = 0, refundPointer = 0, calldata, }) => {
    return (0, index_1.encodeRunestoneProtostone)({
        protostones: [
            index_1.ProtoStone.message({
                protocolTag,
                edicts,
                pointer,
                refundPointer,
                calldata: (0, index_1.encipher)(calldata),
            }),
        ],
    }).encodedRunestone;
};
exports.encodeProtostone = encodeProtostone;
const createExecutePsbt = async ({ alkanesUtxos, frontendFee, feeAddress, utxos, account, protostone, provider, feeRate, fee = 0, }) => {
    try {
        const SAT_PER_VBYTE = feeRate ?? 1;
        const MIN_RELAY = 546n;
        let alkanesAddress;
        let alkanesPubkey;
        if (account.taproot) {
            alkanesAddress = account.taproot.address;
            alkanesPubkey = account.taproot.pubkey;
        }
        else if (account.nativeSegwit) {
            alkanesAddress = account.nativeSegwit.address;
            alkanesPubkey = account.nativeSegwit.pubkey;
        }
        else {
            throw new Error('No taproot or nativeSegwit address found');
        }
        if (frontendFee && !feeAddress) {
            throw new Error('feeAddress required when frontendFee is set');
        }
        const feeSatEffective = frontendFee && frontendFee >= MIN_RELAY ? frontendFee : 0n;
        const spendTargets = 546 + Number(feeSatEffective);
        const minTxSize = (0, btc_1.minimumFee)({
            taprootInputCount: 2,
            nonTaprootInputCount: 0,
            outputCount: 2 + (feeSatEffective > 0n ? 1 : 0),
        });
        const minFee = Math.max(minTxSize * SAT_PER_VBYTE, 250);
        let minerFee = fee === 0 ? minFee : fee;
        let gatheredUtxos = (0, utxo_1.selectSpendableUtxos)(utxos, account.spendStrategy);
        const satsNeeded = spendTargets + minerFee;
        gatheredUtxos = (0, utils_1.findXAmountOfSats)(gatheredUtxos.utxos, satsNeeded);
        if (fee === 0 && gatheredUtxos.utxos.length > 1) {
            const newSize = (0, btc_1.minimumFee)({
                taprootInputCount: gatheredUtxos.utxos.length,
                nonTaprootInputCount: 0,
                outputCount: 2 + (feeSatEffective > 0n ? 1 : 0),
            });
            minerFee = Math.max(newSize * SAT_PER_VBYTE, 250);
            if (gatheredUtxos.totalAmount < minerFee) {
                throw new errors_1.OylTransactionError(Error('Insufficient balance'));
            }
        }
        const psbt = new bitcoin.Psbt({ network: provider.network });
        if (alkanesUtxos) {
            for (const utxo of alkanesUtxos) {
                await addInputForUtxo(psbt, utxo, account, provider);
            }
        }
        for (const utxo of gatheredUtxos.utxos) {
            await addInputForUtxo(psbt, utxo, account, provider);
        }
        psbt.addOutput({ address: alkanesAddress, value: 546 });
        psbt.addOutput({ script: protostone, value: 0 });
        if (feeSatEffective > 0n) {
            psbt.addOutput({
                address: feeAddress,
                value: Number(feeSatEffective),
            });
        }
        const totalAlkanesAmount = alkanesUtxos
            ? alkanesUtxos.reduce((acc, utxo) => acc + utxo.satoshis, 0)
            : 0;
        const inputsTotal = gatheredUtxos.totalAmount + (totalAlkanesAmount ?? 0);
        const outputsTotal = psbt.txOutputs.reduce((sum, o) => sum + o.value, 0);
        let change = inputsTotal - outputsTotal - minerFee;
        if (change < 0)
            throw new errors_1.OylTransactionError(Error('Insufficient balance'));
        if (change >= Number(MIN_RELAY)) {
            psbt.addOutput({
                address: account[account.spendStrategy.changeAddress].address,
                value: change,
            });
        }
        else {
            minerFee += change;
            change = 0;
        }
        const formatted = await (0, utils_1.formatInputsToSign)({
            _psbt: psbt,
            senderPublicKey: alkanesPubkey,
            network: provider.network,
        });
        return {
            psbt: formatted.toBase64(),
            psbtHex: formatted.toHex(),
        };
    }
    catch (err) {
        throw new errors_1.OylTransactionError(err);
    }
};
exports.createExecutePsbt = createExecutePsbt;
async function addInputForUtxo(psbt, utxo, account, provider) {
    const type = (0, utils_2.getAddressType)(utxo.address);
    switch (type) {
        case 0: {
            // legacy P2PKH
            const prevHex = await provider.esplora.getTxHex(utxo.txId);
            psbt.addInput({
                hash: utxo.txId,
                index: +utxo.outputIndex,
                nonWitnessUtxo: Buffer.from(prevHex, 'hex'),
            });
            break;
        }
        case 2: {
            // nested SegWit
            const redeem = bitcoin.script.compile([
                bitcoin.opcodes.OP_0,
                bitcoin.crypto.hash160(Buffer.from(account.nestedSegwit.pubkey, 'hex')),
            ]);
            psbt.addInput({
                hash: utxo.txId,
                index: +utxo.outputIndex,
                redeemScript: redeem,
                witnessUtxo: {
                    value: utxo.satoshis,
                    script: bitcoin.script.compile([
                        bitcoin.opcodes.OP_HASH160,
                        bitcoin.crypto.hash160(redeem),
                        bitcoin.opcodes.OP_EQUAL,
                    ]),
                },
            });
            break;
        }
        case 1: // native P2WPKH
        case 3: // P2TR
        default: {
            psbt.addInput({
                hash: utxo.txId,
                index: +utxo.outputIndex,
                witnessUtxo: {
                    value: utxo.satoshis,
                    script: Buffer.from(utxo.scriptPk, 'hex'),
                },
            });
        }
    }
}
exports.addInputForUtxo = addInputForUtxo;
const actualDeployCommitFee = async ({ payload, tweakedPublicKey, utxos, account, provider, feeRate, }) => {
    if (!feeRate) {
        feeRate = (await provider.esplora.getFeeEstimates())['1'];
    }
    const { psbt } = await (0, exports.createDeployCommitPsbt)({
        payload,
        utxos,
        tweakedPublicKey,
        account,
        provider,
        feeRate,
    });
    const { fee: estimatedFee } = await (0, psbt_1.getEstimatedFee)({
        feeRate,
        psbt,
        provider,
    });
    const { psbt: finalPsbt } = await (0, exports.createDeployCommitPsbt)({
        payload,
        utxos,
        tweakedPublicKey,
        account,
        provider,
        feeRate,
        fee: estimatedFee,
    });
    const { fee: finalFee, vsize } = await (0, psbt_1.getEstimatedFee)({
        feeRate,
        psbt: finalPsbt,
        provider,
    });
    return { fee: finalFee, vsize };
};
exports.actualDeployCommitFee = actualDeployCommitFee;
const createDeployCommitPsbt = async ({ payload, utxos, tweakedPublicKey, account, provider, feeRate, fee, }) => {
    try {
        let alkanesAddress;
        let alkanesPubkey;
        if (account.taproot) {
            alkanesAddress = account.taproot.address;
            alkanesPubkey = account.taproot.pubkey;
        }
        else if (account.nativeSegwit) {
            alkanesAddress = account.nativeSegwit.address;
            alkanesPubkey = account.nativeSegwit.pubkey;
        }
        else {
            throw new Error('No taproot or nativeSegwit address found');
        }
        let gatheredUtxos = (0, utxo_1.selectSpendableUtxos)(utxos, account.spendStrategy);
        const minFee = (0, btc_1.minimumFee)({
            taprootInputCount: 2,
            nonTaprootInputCount: 0,
            outputCount: 2,
        });
        const calculatedFee = minFee * feeRate < 250 ? 250 : minFee * feeRate;
        let finalFee = fee ? fee : calculatedFee;
        let psbt = new bitcoin.Psbt({ network: provider.network });
        const script = Buffer.from((0, index_1.p2tr_ord_reveal)((0, bip371_1.toXOnly)(Buffer.from(tweakedPublicKey, 'hex')), [payload])
            .script);
        const inscriberInfo = bitcoin.payments.p2tr({
            internalPubkey: (0, bip371_1.toXOnly)(Buffer.from(tweakedPublicKey, 'hex')),
            scriptTree: {
                output: script,
            },
            network: provider.network,
        });
        const wasmDeploySize = (0, utils_1.getVSize)(Buffer.from(payload.body)) * feeRate;
        gatheredUtxos = (0, utils_1.findXAmountOfSats)([...utxos], wasmDeploySize + Number(utils_1.inscriptionSats) + finalFee * 2);
        if (!fee && gatheredUtxos.utxos.length > 1) {
            const txSize = (0, btc_1.minimumFee)({
                taprootInputCount: gatheredUtxos.utxos.length,
                nonTaprootInputCount: 0,
                outputCount: 2,
            });
            finalFee = txSize * feeRate < 250 ? 250 : txSize * feeRate;
            if (gatheredUtxos.totalAmount < finalFee) {
                gatheredUtxos = (0, utils_1.findXAmountOfSats)([...utxos], wasmDeploySize + Number(utils_1.inscriptionSats) + finalFee * 2);
            }
        }
        for (let i = 0; i < gatheredUtxos.utxos.length; i++) {
            if ((0, utils_2.getAddressType)(gatheredUtxos.utxos[i].address) === 0) {
                const previousTxHex = await provider.esplora.getTxHex(gatheredUtxos.utxos[i].txId);
                psbt.addInput({
                    hash: gatheredUtxos.utxos[i].txId,
                    index: gatheredUtxos.utxos[i].outputIndex,
                    nonWitnessUtxo: Buffer.from(previousTxHex, 'hex'),
                });
            }
            if ((0, utils_2.getAddressType)(gatheredUtxos.utxos[i].address) === 2) {
                const redeemScript = bitcoin.script.compile([
                    bitcoin.opcodes.OP_0,
                    bitcoin.crypto.hash160(Buffer.from(account.nestedSegwit.pubkey, 'hex')),
                ]);
                psbt.addInput({
                    hash: gatheredUtxos.utxos[i].txId,
                    index: gatheredUtxos.utxos[i].outputIndex,
                    redeemScript: redeemScript,
                    witnessUtxo: {
                        value: gatheredUtxos.utxos[i].satoshis,
                        script: bitcoin.script.compile([
                            bitcoin.opcodes.OP_HASH160,
                            bitcoin.crypto.hash160(redeemScript),
                            bitcoin.opcodes.OP_EQUAL,
                        ]),
                    },
                });
            }
            if ((0, utils_2.getAddressType)(gatheredUtxos.utxos[i].address) === 1 ||
                (0, utils_2.getAddressType)(gatheredUtxos.utxos[i].address) === 3) {
                psbt.addInput({
                    hash: gatheredUtxos.utxos[i].txId,
                    index: gatheredUtxos.utxos[i].outputIndex,
                    witnessUtxo: {
                        value: gatheredUtxos.utxos[i].satoshis,
                        script: Buffer.from(gatheredUtxos.utxos[i].scriptPk, 'hex'),
                    },
                });
            }
        }
        if (gatheredUtxos.totalAmount <
            finalFee * 2 + utils_1.inscriptionSats + wasmDeploySize) {
            throw new errors_1.OylTransactionError(Error('Insufficient Balance'));
        }
        psbt.addOutput({
            value: finalFee + wasmDeploySize + 546,
            address: inscriberInfo.address,
        });
        const changeAmount = gatheredUtxos.totalAmount -
            (finalFee * 2 + wasmDeploySize + utils_1.inscriptionSats);
        psbt.addOutput({
            address: account[account.spendStrategy.changeAddress].address,
            value: changeAmount,
        });
        const formattedPsbtTx = await (0, utils_1.formatInputsToSign)({
            _psbt: psbt,
            senderPublicKey: alkanesPubkey,
            network: provider.network,
        });
        return { psbt: formattedPsbtTx.toBase64(), script };
    }
    catch (error) {
        throw new errors_1.OylTransactionError(error);
    }
};
exports.createDeployCommitPsbt = createDeployCommitPsbt;
const deployCommit = async ({ payload, utxos, account, provider, feeRate, signer, }) => {
    const tweakedTaprootKeyPair = (0, utils_1.tweakSigner)(signer.taprootKeyPair, {
        network: provider.network,
    });
    const tweakedPublicKey = tweakedTaprootKeyPair.publicKey.toString('hex');
    const { fee: commitFee } = await (0, exports.actualDeployCommitFee)({
        payload,
        utxos,
        tweakedPublicKey,
        account,
        provider,
        feeRate,
    });
    const { psbt: finalPsbt, script } = await (0, exports.createDeployCommitPsbt)({
        payload,
        utxos,
        tweakedPublicKey,
        account,
        provider,
        feeRate,
        fee: commitFee,
    });
    const { signedPsbt } = await signer.signAllInputs({
        rawPsbt: finalPsbt,
        finalize: true,
    });
    const result = await provider.pushPsbt({
        psbtBase64: signedPsbt,
    });
    return { ...result, script: script.toString('hex') };
};
exports.deployCommit = deployCommit;
<<<<<<< HEAD
const deployReveal = async ({ payload, alkanesUtxos, utxos, protostone, commitTxId, script, account, provider, feeRate, signer, }) => {
=======
const createDeployRevealPsbt = async ({ protostone, receiverAddress, script, feeRate, tweakedPublicKey, provider, fee = 0, commitTxId, }) => {
    try {
        if (!feeRate) {
            feeRate = (await provider.esplora.getFeeEstimates())['1'];
        }
        const psbt = new bitcoin.Psbt({ network: provider.network });
        const minFee = (0, btc_1.minimumFee)({
            taprootInputCount: 1,
            nonTaprootInputCount: 0,
            outputCount: 2,
        });
        const revealTxBaseFee = minFee * feeRate < 250 ? 250 : minFee * feeRate;
        const revealTxChange = fee === 0 ? 0 : Number(revealTxBaseFee) - fee;
        const commitTxOutput = await (0, utils_1.getOutputValueByVOutIndex)({
            txId: commitTxId,
            vOut: 0,
            esploraRpc: provider.esplora,
        });
        if (!commitTxOutput) {
            throw new errors_1.OylTransactionError(new Error('Error getting vin #0 value'));
        }
        const p2pk_redeem = { output: script };
        const { output, witness } = bitcoin.payments.p2tr({
            internalPubkey: (0, bip371_1.toXOnly)(Buffer.from(tweakedPublicKey, 'hex')),
            scriptTree: p2pk_redeem,
            redeem: p2pk_redeem,
            network: provider.network,
        });
        psbt.addInput({
            hash: commitTxId,
            index: 0,
            witnessUtxo: {
                value: commitTxOutput.value,
                script: output,
            },
            tapLeafScript: [
                {
                    leafVersion: bip341_1.LEAF_VERSION_TAPSCRIPT,
                    script: p2pk_redeem.output,
                    controlBlock: witness[witness.length - 1],
                },
            ],
        });
        psbt.addOutput({
            value: 546,
            address: receiverAddress,
        });
        psbt.addOutput({
            value: 0,
            script: protostone,
        });
        if (revealTxChange > 546) {
            psbt.addOutput({
                value: revealTxChange,
                address: receiverAddress,
            });
        }
        return {
            psbt: psbt.toBase64(),
            fee: revealTxChange,
        };
    }
    catch (error) {
        throw new errors_1.OylTransactionError(error);
    }
};
exports.createDeployRevealPsbt = createDeployRevealPsbt;
const deployReveal = async ({ alkanesUtxos, protostone, commitTxId, script, account, provider, feeRate, signer, }) => {
    let alkanesAddress;
    let alkanesPubkey;
    if (account.taproot) {
        alkanesAddress = account.taproot.address;
        alkanesPubkey = account.taproot.pubkey;
    }
    else if (account.nativeSegwit) {
        alkanesAddress = account.nativeSegwit.address;
        alkanesPubkey = account.nativeSegwit.pubkey;
    }
    else {
        throw new Error('No taproot or nativeSegwit address found');
    }
>>>>>>> 3f74c053
    const tweakedTaprootKeyPair = (0, utils_1.tweakSigner)(signer.taprootKeyPair, {
        network: provider.network,
    });
    const tweakedPublicKey = tweakedTaprootKeyPair.publicKey.toString('hex');
    const { fee } = await (0, exports.actualTransactRevealFee)({
        payload,
        alkanesUtxos,
        utxos,
        protostone,
        tweakedPublicKey,
        receiverAddress: alkanesAddress,
        commitTxId,
        script: Buffer.from(script, 'hex'),
        provider,
        feeRate,
        account,
    });
    const { psbt: finalRevealPsbt } = await (0, exports.createTransactReveal)({
        payload,
        alkanesUtxos,
        utxos,
        protostone,
        tweakedPublicKey,
        receiverAddress: alkanesAddress,
        commitTxId,
        script: Buffer.from(script, 'hex'),
        provider,
        feeRate,
        fee,
        account,
    });
    const { signedPsbt } = await signer.signAllInputs({
        rawPsbt: finalRevealPsbt,
        finalize: true,
    });
    let finalReveal = bitcoin.Psbt.fromBase64(signedPsbt, {
        network: provider.network,
    });
    finalReveal.signInput(0, tweakedTaprootKeyPair);
<<<<<<< HEAD
    finalReveal.finalizeInput(0);
=======
    for (let i = 1; i < finalReveal.inputCount; i++) {
        (0, utils_1.formatInputToSign)({
            v: finalReveal.data.inputs[i],
            senderPublicKey: alkanesPubkey,
            network: provider.network,
        });
        finalReveal.signInput(i, tweakedTaprootKeyPair);
    }
    // Finalize all inputs
    finalReveal.finalizeAllInputs();
    const finalSignedPsbt = finalReveal.toBase64();
>>>>>>> 3f74c053
    const revealResult = await provider.pushPsbt({
        psbtBase64: finalReveal.toBase64(),
    });
    return revealResult;
};
exports.deployReveal = deployReveal;
const actualTransactRevealFee = async ({ payload, alkanesUtxos, utxos, protostone, tweakedPublicKey, commitTxId, receiverAddress, script, provider, feeRate, account, }) => {
    if (!feeRate) {
        feeRate = (await provider.esplora.getFeeEstimates())['1'];
    }
    const { psbt } = await (0, exports.createTransactReveal)({
        payload,
        alkanesUtxos,
        utxos,
        protostone,
        commitTxId,
        receiverAddress,
        script,
        tweakedPublicKey,
        provider,
        feeRate,
        account,
    });
    const { fee: estimatedFee } = await (0, psbt_1.getEstimatedFee)({
        feeRate,
        psbt,
        provider,
    });
    const { psbt: finalPsbt } = await (0, exports.createTransactReveal)({
        payload,
        alkanesUtxos,
        utxos,
        protostone,
        commitTxId,
        receiverAddress,
        script,
        tweakedPublicKey,
        provider,
        feeRate,
        fee: estimatedFee,
        account,
    });
    const { fee: finalFee, vsize } = await (0, psbt_1.getEstimatedFee)({
        feeRate,
        psbt: finalPsbt,
        provider,
    });
    return { fee: finalFee, vsize };
};
exports.actualTransactRevealFee = actualTransactRevealFee;
const actualExecuteFee = async ({ alkanesUtxos, utxos, account, protostone, provider, feeRate, frontendFee, feeAddress, }) => {
    const { psbt } = await (0, exports.createExecutePsbt)({
        alkanesUtxos,
        frontendFee,
        feeAddress,
        utxos,
        account,
        protostone,
        provider,
        feeRate,
    });
    const { fee: estimatedFee } = await (0, psbt_1.getEstimatedFee)({
        feeRate,
        psbt,
        provider,
    });
    const { psbt: finalPsbt } = await (0, exports.createExecutePsbt)({
        alkanesUtxos,
        frontendFee,
        feeAddress,
        utxos,
        account,
        protostone,
        provider,
        feeRate,
        fee: estimatedFee,
    });
    const { fee: finalFee, vsize } = await (0, psbt_1.getEstimatedFee)({
        feeRate,
        psbt: finalPsbt,
        provider,
    });
    return { fee: finalFee, vsize };
};
exports.actualExecuteFee = actualExecuteFee;
const executePsbt = async ({ alkanesUtxos, utxos, account, protostone, provider, feeRate, frontendFee, feeAddress, }) => {
    const { fee } = await (0, exports.actualExecuteFee)({
        alkanesUtxos,
        frontendFee,
        feeAddress,
        utxos,
        account,
        protostone,
        provider,
        feeRate,
    });
    const { psbt: finalPsbt } = await (0, exports.createExecutePsbt)({
        alkanesUtxos,
        frontendFee,
        feeAddress,
        utxos,
        account,
        protostone,
        provider,
        feeRate,
        fee,
    });
    return { psbt: finalPsbt, fee };
};
exports.executePsbt = executePsbt;
const execute = async ({ alkanesUtxos, utxos, account, protostone, provider, feeRate, signer, frontendFee, feeAddress, }) => {
    const { fee } = await (0, exports.actualExecuteFee)({
        alkanesUtxos,
        frontendFee,
        feeAddress,
        utxos,
        account,
        protostone,
        provider,
        feeRate,
    });
    const { psbt: finalPsbt } = await (0, exports.createExecutePsbt)({
        alkanesUtxos,
        frontendFee,
        feeAddress,
        utxos,
        account,
        protostone,
        provider,
        feeRate,
        fee,
    });
    const { signedPsbt } = await signer.signAllInputs({
        rawPsbt: finalPsbt,
        finalize: true,
    });
    const pushResult = await provider.pushPsbt({
        psbtBase64: signedPsbt,
    });
    return pushResult;
};
exports.execute = execute;
const createTransactReveal = async ({ payload, alkanesUtxos, utxos, protostone, receiverAddress, script, feeRate, tweakedPublicKey, provider, fee = 0, commitTxId, account, }) => {
    try {
        if (!feeRate) {
            feeRate = (await provider.esplora.getFeeEstimates())['1'];
        }
        const psbt = new bitcoin.Psbt({ network: provider.network });
        const minFee = (0, btc_1.minimumFee)({
            taprootInputCount: 1,
            nonTaprootInputCount: 0,
            outputCount: 2,
            payload
        });
        const revealTxBaseFee = minFee * feeRate < 250 ? 250 : minFee * feeRate;
        let revealTxFee = fee === 0 ? revealTxBaseFee : fee;
        const commitTxOutput = await (0, utils_1.getOutputValueByVOutIndex)({
            txId: commitTxId,
            vOut: 0,
            esploraRpc: provider.esplora,
        });
        if (!commitTxOutput) {
            throw new errors_1.OylTransactionError(new Error('Error getting vin #0 value'));
        }
        const p2pk_redeem = { output: script };
        const { output, witness } = bitcoin.payments.p2tr({
            internalPubkey: (0, bip371_1.toXOnly)(Buffer.from(tweakedPublicKey, 'hex')),
            scriptTree: p2pk_redeem,
            redeem: p2pk_redeem,
            network: provider.network,
        });
        psbt.addInput({
            hash: commitTxId,
            index: 0,
            witnessUtxo: {
                value: commitTxOutput.value,
                script: output,
            },
            tapLeafScript: [
                {
                    leafVersion: bip341_1.LEAF_VERSION_TAPSCRIPT,
                    script: p2pk_redeem.output,
                    controlBlock: witness[witness.length - 1],
                },
            ],
        });
        let gatheredUtxos = {
            utxos: [],
            totalAmount: 0,
        };
        if (commitTxOutput.value < revealTxFee + 546) {
            gatheredUtxos = (0, utils_1.findXAmountOfSats)([...utxos], revealTxFee + 546 - commitTxOutput.value);
        }
        for (const utxo of gatheredUtxos.utxos) {
            await addInputForUtxo(psbt, utxo, account, provider);
        }
        if (alkanesUtxos) {
            for (const utxo of alkanesUtxos) {
                await addInputForUtxo(psbt, utxo, account, provider);
            }
        }
        psbt.addOutput({
            value: 546,
            address: receiverAddress,
        });
        psbt.addOutput({
            value: 0,
            script: protostone,
        });
        const totalAlkanesAmount = alkanesUtxos
            ? alkanesUtxos.reduce((acc, utxo) => acc + utxo.satoshis, 0)
            : 0;
        const change = commitTxOutput.value + totalAlkanesAmount + gatheredUtxos.totalAmount - revealTxFee - 550;
        if (change > 546) {
            psbt.addOutput({
                value: change,
                address: receiverAddress,
            });
        }
        return {
            psbt: psbt.toBase64(),
            fee: revealTxFee,
        };
    }
    catch (error) {
        throw new errors_1.OylTransactionError(error);
    }
};
exports.createTransactReveal = createTransactReveal;
const toTxId = (rawLeTxid) => Buffer.from(rawLeTxid, 'hex').reverse().toString('hex');
exports.toTxId = toTxId;
const toAlkaneId = (item) => {
    const [block, tx, amount] = item.split(':').map((part) => part.trim());
    if (!block || !tx || !amount) {
        throw new Error('Invalid format for --alkanes. Expected format is block:tx:amount.');
    }
    return {
        alkaneId: { block, tx },
        amount: Number(amount)
    };
};
exports.toAlkaneId = toAlkaneId;
//# sourceMappingURL=alkanes.js.map<|MERGE_RESOLUTION|>--- conflicted
+++ resolved
@@ -347,10 +347,203 @@
     return { ...result, script: script.toString('hex') };
 };
 exports.deployCommit = deployCommit;
-<<<<<<< HEAD
 const deployReveal = async ({ payload, alkanesUtxos, utxos, protostone, commitTxId, script, account, provider, feeRate, signer, }) => {
-=======
-const createDeployRevealPsbt = async ({ protostone, receiverAddress, script, feeRate, tweakedPublicKey, provider, fee = 0, commitTxId, }) => {
+    let alkanesAddress;
+    let alkanesPubkey;
+    if (account.taproot) {
+        alkanesAddress = account.taproot.address;
+        alkanesPubkey = account.taproot.pubkey;
+    }
+    else if (account.nativeSegwit) {
+        alkanesAddress = account.nativeSegwit.address;
+        alkanesPubkey = account.nativeSegwit.pubkey;
+    }
+    else {
+        throw new Error('No taproot or nativeSegwit address found');
+    }
+    const tweakedTaprootKeyPair = (0, utils_1.tweakSigner)(signer.taprootKeyPair, {
+        network: provider.network,
+    });
+    const tweakedPublicKey = tweakedTaprootKeyPair.publicKey.toString('hex');
+    const { fee } = await (0, exports.actualTransactRevealFee)({
+        payload,
+        alkanesUtxos,
+        utxos,
+        protostone,
+        tweakedPublicKey,
+        receiverAddress: alkanesAddress,
+        commitTxId,
+        script: Buffer.from(script, 'hex'),
+        provider,
+        feeRate,
+        account,
+    });
+    const { psbt: finalRevealPsbt } = await (0, exports.createTransactReveal)({
+        payload,
+        alkanesUtxos,
+        utxos,
+        protostone,
+        tweakedPublicKey,
+        receiverAddress: alkanesAddress,
+        commitTxId,
+        script: Buffer.from(script, 'hex'),
+        provider,
+        feeRate,
+        fee,
+        account,
+    });
+    const { signedPsbt } = await signer.signAllInputs({
+        rawPsbt: finalRevealPsbt,
+        finalize: true,
+    });
+    let finalReveal = bitcoin.Psbt.fromBase64(signedPsbt, {
+        network: provider.network,
+    });
+    finalReveal.signInput(0, tweakedTaprootKeyPair);
+    finalReveal.finalizeInput(0);
+    const revealResult = await provider.pushPsbt({
+        psbtBase64: finalReveal.toBase64(),
+    });
+    return revealResult;
+};
+exports.deployReveal = deployReveal;
+const actualTransactRevealFee = async ({ payload, alkanesUtxos, utxos, protostone, tweakedPublicKey, commitTxId, receiverAddress, script, provider, feeRate, account, }) => {
+    if (!feeRate) {
+        feeRate = (await provider.esplora.getFeeEstimates())['1'];
+    }
+    const { psbt } = await (0, exports.createTransactReveal)({
+        payload,
+        alkanesUtxos,
+        utxos,
+        protostone,
+        commitTxId,
+        receiverAddress,
+        script,
+        tweakedPublicKey,
+        provider,
+        feeRate,
+        account,
+    });
+    const { fee: estimatedFee } = await (0, psbt_1.getEstimatedFee)({
+        feeRate,
+        psbt,
+        provider,
+    });
+    const { psbt: finalPsbt } = await (0, exports.createTransactReveal)({
+        payload,
+        alkanesUtxos,
+        utxos,
+        protostone,
+        commitTxId,
+        receiverAddress,
+        script,
+        tweakedPublicKey,
+        provider,
+        feeRate,
+        fee: estimatedFee,
+        account,
+    });
+    const { fee: finalFee, vsize } = await (0, psbt_1.getEstimatedFee)({
+        feeRate,
+        psbt: finalPsbt,
+        provider,
+    });
+    return { fee: finalFee, vsize };
+};
+exports.actualTransactRevealFee = actualTransactRevealFee;
+const actualExecuteFee = async ({ alkanesUtxos, utxos, account, protostone, provider, feeRate, frontendFee, feeAddress, }) => {
+    const { psbt } = await (0, exports.createExecutePsbt)({
+        alkanesUtxos,
+        frontendFee,
+        feeAddress,
+        utxos,
+        account,
+        protostone,
+        provider,
+        feeRate,
+    });
+    const { fee: estimatedFee } = await (0, psbt_1.getEstimatedFee)({
+        feeRate,
+        psbt,
+        provider,
+    });
+    const { psbt: finalPsbt } = await (0, exports.createExecutePsbt)({
+        alkanesUtxos,
+        frontendFee,
+        feeAddress,
+        utxos,
+        account,
+        protostone,
+        provider,
+        feeRate,
+        fee: estimatedFee,
+    });
+    const { fee: finalFee, vsize } = await (0, psbt_1.getEstimatedFee)({
+        feeRate,
+        psbt: finalPsbt,
+        provider,
+    });
+    return { fee: finalFee, vsize };
+};
+exports.actualExecuteFee = actualExecuteFee;
+const executePsbt = async ({ alkanesUtxos, utxos, account, protostone, provider, feeRate, frontendFee, feeAddress, }) => {
+    const { fee } = await (0, exports.actualExecuteFee)({
+        alkanesUtxos,
+        frontendFee,
+        feeAddress,
+        utxos,
+        account,
+        protostone,
+        provider,
+        feeRate,
+    });
+    const { psbt: finalPsbt } = await (0, exports.createExecutePsbt)({
+        alkanesUtxos,
+        frontendFee,
+        feeAddress,
+        utxos,
+        account,
+        protostone,
+        provider,
+        feeRate,
+        fee,
+    });
+    return { psbt: finalPsbt, fee };
+};
+exports.executePsbt = executePsbt;
+const execute = async ({ alkanesUtxos, utxos, account, protostone, provider, feeRate, signer, frontendFee, feeAddress, }) => {
+    const { fee } = await (0, exports.actualExecuteFee)({
+        alkanesUtxos,
+        frontendFee,
+        feeAddress,
+        utxos,
+        account,
+        protostone,
+        provider,
+        feeRate,
+    });
+    const { psbt: finalPsbt } = await (0, exports.createExecutePsbt)({
+        alkanesUtxos,
+        frontendFee,
+        feeAddress,
+        utxos,
+        account,
+        protostone,
+        provider,
+        feeRate,
+        fee,
+    });
+    const { signedPsbt } = await signer.signAllInputs({
+        rawPsbt: finalPsbt,
+        finalize: true,
+    });
+    const pushResult = await provider.pushPsbt({
+        psbtBase64: signedPsbt,
+    });
+    return pushResult;
+};
+exports.execute = execute;
+const createTransactReveal = async ({ payload, alkanesUtxos, utxos, protostone, receiverAddress, script, feeRate, tweakedPublicKey, provider, fee = 0, commitTxId, account, }) => {
     try {
         if (!feeRate) {
             feeRate = (await provider.esplora.getFeeEstimates())['1'];
@@ -360,9 +553,10 @@
             taprootInputCount: 1,
             nonTaprootInputCount: 0,
             outputCount: 2,
+            payload
         });
         const revealTxBaseFee = minFee * feeRate < 250 ? 250 : minFee * feeRate;
-        const revealTxChange = fee === 0 ? 0 : Number(revealTxBaseFee) - fee;
+        let revealTxFee = fee === 0 ? revealTxBaseFee : fee;
         const commitTxOutput = await (0, utils_1.getOutputValueByVOutIndex)({
             txId: commitTxId,
             vOut: 0,
@@ -393,285 +587,6 @@
                 },
             ],
         });
-        psbt.addOutput({
-            value: 546,
-            address: receiverAddress,
-        });
-        psbt.addOutput({
-            value: 0,
-            script: protostone,
-        });
-        if (revealTxChange > 546) {
-            psbt.addOutput({
-                value: revealTxChange,
-                address: receiverAddress,
-            });
-        }
-        return {
-            psbt: psbt.toBase64(),
-            fee: revealTxChange,
-        };
-    }
-    catch (error) {
-        throw new errors_1.OylTransactionError(error);
-    }
-};
-exports.createDeployRevealPsbt = createDeployRevealPsbt;
-const deployReveal = async ({ alkanesUtxos, protostone, commitTxId, script, account, provider, feeRate, signer, }) => {
-    let alkanesAddress;
-    let alkanesPubkey;
-    if (account.taproot) {
-        alkanesAddress = account.taproot.address;
-        alkanesPubkey = account.taproot.pubkey;
-    }
-    else if (account.nativeSegwit) {
-        alkanesAddress = account.nativeSegwit.address;
-        alkanesPubkey = account.nativeSegwit.pubkey;
-    }
-    else {
-        throw new Error('No taproot or nativeSegwit address found');
-    }
->>>>>>> 3f74c053
-    const tweakedTaprootKeyPair = (0, utils_1.tweakSigner)(signer.taprootKeyPair, {
-        network: provider.network,
-    });
-    const tweakedPublicKey = tweakedTaprootKeyPair.publicKey.toString('hex');
-    const { fee } = await (0, exports.actualTransactRevealFee)({
-        payload,
-        alkanesUtxos,
-        utxos,
-        protostone,
-        tweakedPublicKey,
-        receiverAddress: alkanesAddress,
-        commitTxId,
-        script: Buffer.from(script, 'hex'),
-        provider,
-        feeRate,
-        account,
-    });
-    const { psbt: finalRevealPsbt } = await (0, exports.createTransactReveal)({
-        payload,
-        alkanesUtxos,
-        utxos,
-        protostone,
-        tweakedPublicKey,
-        receiverAddress: alkanesAddress,
-        commitTxId,
-        script: Buffer.from(script, 'hex'),
-        provider,
-        feeRate,
-        fee,
-        account,
-    });
-    const { signedPsbt } = await signer.signAllInputs({
-        rawPsbt: finalRevealPsbt,
-        finalize: true,
-    });
-    let finalReveal = bitcoin.Psbt.fromBase64(signedPsbt, {
-        network: provider.network,
-    });
-    finalReveal.signInput(0, tweakedTaprootKeyPair);
-<<<<<<< HEAD
-    finalReveal.finalizeInput(0);
-=======
-    for (let i = 1; i < finalReveal.inputCount; i++) {
-        (0, utils_1.formatInputToSign)({
-            v: finalReveal.data.inputs[i],
-            senderPublicKey: alkanesPubkey,
-            network: provider.network,
-        });
-        finalReveal.signInput(i, tweakedTaprootKeyPair);
-    }
-    // Finalize all inputs
-    finalReveal.finalizeAllInputs();
-    const finalSignedPsbt = finalReveal.toBase64();
->>>>>>> 3f74c053
-    const revealResult = await provider.pushPsbt({
-        psbtBase64: finalReveal.toBase64(),
-    });
-    return revealResult;
-};
-exports.deployReveal = deployReveal;
-const actualTransactRevealFee = async ({ payload, alkanesUtxos, utxos, protostone, tweakedPublicKey, commitTxId, receiverAddress, script, provider, feeRate, account, }) => {
-    if (!feeRate) {
-        feeRate = (await provider.esplora.getFeeEstimates())['1'];
-    }
-    const { psbt } = await (0, exports.createTransactReveal)({
-        payload,
-        alkanesUtxos,
-        utxos,
-        protostone,
-        commitTxId,
-        receiverAddress,
-        script,
-        tweakedPublicKey,
-        provider,
-        feeRate,
-        account,
-    });
-    const { fee: estimatedFee } = await (0, psbt_1.getEstimatedFee)({
-        feeRate,
-        psbt,
-        provider,
-    });
-    const { psbt: finalPsbt } = await (0, exports.createTransactReveal)({
-        payload,
-        alkanesUtxos,
-        utxos,
-        protostone,
-        commitTxId,
-        receiverAddress,
-        script,
-        tweakedPublicKey,
-        provider,
-        feeRate,
-        fee: estimatedFee,
-        account,
-    });
-    const { fee: finalFee, vsize } = await (0, psbt_1.getEstimatedFee)({
-        feeRate,
-        psbt: finalPsbt,
-        provider,
-    });
-    return { fee: finalFee, vsize };
-};
-exports.actualTransactRevealFee = actualTransactRevealFee;
-const actualExecuteFee = async ({ alkanesUtxos, utxos, account, protostone, provider, feeRate, frontendFee, feeAddress, }) => {
-    const { psbt } = await (0, exports.createExecutePsbt)({
-        alkanesUtxos,
-        frontendFee,
-        feeAddress,
-        utxos,
-        account,
-        protostone,
-        provider,
-        feeRate,
-    });
-    const { fee: estimatedFee } = await (0, psbt_1.getEstimatedFee)({
-        feeRate,
-        psbt,
-        provider,
-    });
-    const { psbt: finalPsbt } = await (0, exports.createExecutePsbt)({
-        alkanesUtxos,
-        frontendFee,
-        feeAddress,
-        utxos,
-        account,
-        protostone,
-        provider,
-        feeRate,
-        fee: estimatedFee,
-    });
-    const { fee: finalFee, vsize } = await (0, psbt_1.getEstimatedFee)({
-        feeRate,
-        psbt: finalPsbt,
-        provider,
-    });
-    return { fee: finalFee, vsize };
-};
-exports.actualExecuteFee = actualExecuteFee;
-const executePsbt = async ({ alkanesUtxos, utxos, account, protostone, provider, feeRate, frontendFee, feeAddress, }) => {
-    const { fee } = await (0, exports.actualExecuteFee)({
-        alkanesUtxos,
-        frontendFee,
-        feeAddress,
-        utxos,
-        account,
-        protostone,
-        provider,
-        feeRate,
-    });
-    const { psbt: finalPsbt } = await (0, exports.createExecutePsbt)({
-        alkanesUtxos,
-        frontendFee,
-        feeAddress,
-        utxos,
-        account,
-        protostone,
-        provider,
-        feeRate,
-        fee,
-    });
-    return { psbt: finalPsbt, fee };
-};
-exports.executePsbt = executePsbt;
-const execute = async ({ alkanesUtxos, utxos, account, protostone, provider, feeRate, signer, frontendFee, feeAddress, }) => {
-    const { fee } = await (0, exports.actualExecuteFee)({
-        alkanesUtxos,
-        frontendFee,
-        feeAddress,
-        utxos,
-        account,
-        protostone,
-        provider,
-        feeRate,
-    });
-    const { psbt: finalPsbt } = await (0, exports.createExecutePsbt)({
-        alkanesUtxos,
-        frontendFee,
-        feeAddress,
-        utxos,
-        account,
-        protostone,
-        provider,
-        feeRate,
-        fee,
-    });
-    const { signedPsbt } = await signer.signAllInputs({
-        rawPsbt: finalPsbt,
-        finalize: true,
-    });
-    const pushResult = await provider.pushPsbt({
-        psbtBase64: signedPsbt,
-    });
-    return pushResult;
-};
-exports.execute = execute;
-const createTransactReveal = async ({ payload, alkanesUtxos, utxos, protostone, receiverAddress, script, feeRate, tweakedPublicKey, provider, fee = 0, commitTxId, account, }) => {
-    try {
-        if (!feeRate) {
-            feeRate = (await provider.esplora.getFeeEstimates())['1'];
-        }
-        const psbt = new bitcoin.Psbt({ network: provider.network });
-        const minFee = (0, btc_1.minimumFee)({
-            taprootInputCount: 1,
-            nonTaprootInputCount: 0,
-            outputCount: 2,
-            payload
-        });
-        const revealTxBaseFee = minFee * feeRate < 250 ? 250 : minFee * feeRate;
-        let revealTxFee = fee === 0 ? revealTxBaseFee : fee;
-        const commitTxOutput = await (0, utils_1.getOutputValueByVOutIndex)({
-            txId: commitTxId,
-            vOut: 0,
-            esploraRpc: provider.esplora,
-        });
-        if (!commitTxOutput) {
-            throw new errors_1.OylTransactionError(new Error('Error getting vin #0 value'));
-        }
-        const p2pk_redeem = { output: script };
-        const { output, witness } = bitcoin.payments.p2tr({
-            internalPubkey: (0, bip371_1.toXOnly)(Buffer.from(tweakedPublicKey, 'hex')),
-            scriptTree: p2pk_redeem,
-            redeem: p2pk_redeem,
-            network: provider.network,
-        });
-        psbt.addInput({
-            hash: commitTxId,
-            index: 0,
-            witnessUtxo: {
-                value: commitTxOutput.value,
-                script: output,
-            },
-            tapLeafScript: [
-                {
-                    leafVersion: bip341_1.LEAF_VERSION_TAPSCRIPT,
-                    script: p2pk_redeem.output,
-                    controlBlock: witness[witness.length - 1],
-                },
-            ],
-        });
         let gatheredUtxos = {
             utxos: [],
             totalAmount: 0,
