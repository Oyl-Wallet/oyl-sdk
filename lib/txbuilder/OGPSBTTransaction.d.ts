--- conflicted
+++ resolved
@@ -12,11 +12,9 @@
     private pubkey;
     private addressType;
     private enableRBF;
-<<<<<<< HEAD
+
     constructor(signer: any, address: string, pubkey: string, addressType: AddressType, network?: bitcoin.Network, feeRate?: number);
-=======
-    constructor(signer: any, address: string, pubkey: string, addressType: AddressType, feeRate?: number, network?: bitcoin.Network);
->>>>>>> 958ea778
+
     setEnableRBF(enable: boolean): void;
     setChangeAddress(address: string): void;
     addInput(utxo: UnspentOutput): void;
