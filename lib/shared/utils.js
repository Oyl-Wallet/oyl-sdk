--- conflicted
+++ resolved
@@ -280,13 +280,6 @@
     })
         .join('');
 }
-<<<<<<< HEAD
-const createRuneSendScript = ({ runeId, amount, divisibility, sendOutputIndex = 1, pointer = 0, }) => {
-    const pointerFlag = (0, exports.encodeVarint)(BigInt(22)).varint;
-    const pointerVarint = (0, exports.encodeVarint)(BigInt(pointer)).varint;
-    const bodyFlag = (0, exports.encodeVarint)(BigInt(0)).varint;
-    const amountToSend = (0, exports.encodeVarint)(BigInt(amount * (10 ** divisibility))).varint;
-=======
 const createRuneSendScript = ({ runeId, amount, divisibility = 0, sendOutputIndex = 1, pointer = 0, }) => {
     if (divisibility === 0) {
         amount = Math.floor(amount);
@@ -295,7 +288,6 @@
     const pointerVarint = (0, exports.encodeVarint)(BigInt(pointer)).varint;
     const bodyFlag = (0, exports.encodeVarint)(BigInt(0)).varint;
     const amountToSend = (0, exports.encodeVarint)(BigInt(amount * 10 ** divisibility)).varint;
->>>>>>> 2aea8e34
     const encodedOutputIndex = (0, exports.encodeVarint)(BigInt(sendOutputIndex)).varint;
     const splitIdString = runeId.split(':');
     const block = Number(splitIdString[0]);
