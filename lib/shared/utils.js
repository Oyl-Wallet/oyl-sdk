--- conflicted
+++ resolved
@@ -394,28 +394,12 @@
             value: feeForReveal,
             address: inscriberAddress,
         });
-<<<<<<< HEAD
         if (reimbursementAmount > 546) {
             psbt.addOutput({
                 value: reimbursementAmount,
                 address: inputAddress,
             });
         }
-=======
-        yield (0, buildOrdTx_1.getUtxosForFees)({
-            payFeesWithSegwit: payFeesWithSegwit,
-            psbtTx: psbt,
-            taprootUtxos: taprootUtxos,
-            segwitUtxos: segwitUtxos,
-            inscription: { isInscription: true, inscriberAddress: inscriberAddress },
-            segwitAddress: segwitAddress,
-            feeRate: feeRate,
-            taprootAddress: inputAddress,
-            segwitPubKey: segwitPublicKey,
-            network: getNetwork(network),
-            fromAddress: inputAddress,
-        });
->>>>>>> 30561572
         const toSignInputs = yield (0, exports.formatOptionsToSignInputs)({
             _psbt: psbt,
             pubkey: taprootPublicKey,
@@ -681,11 +665,7 @@
     };
 };
 exports.isP2TR = isP2TR;
-<<<<<<< HEAD
 const sendCollectible = ({ inscriptionId, inputAddress, outputAddress, taprootPublicKey, segwitPublicKey, segwitAddress, isDry, segwitSigner, taprootSigner, payFeesWithSegwit = false, feeRate, network, taprootUtxos, segwitUtxos, metaOutputValue, sandshrew, }) => __awaiter(void 0, void 0, void 0, function* () {
-=======
-const sendCollectible = ({ inscriptionId, inputAddress, outputAddress, mnemonic, taprootPublicKey, segwitPublicKey, segwitAddress, isDry, segwitSigner, taprootSigner, payFeesWithSegwit, feeRate, network, taprootUtxos, segwitUtxos, metaOutputValue, sandshrew, }) => __awaiter(void 0, void 0, void 0, function* () {
->>>>>>> 30561572
     const psbt = new bitcoin.Psbt({ network: getNetwork(network) });
     const utxosToSend = yield insertCollectibleUtxo({
         taprootUtxos: taprootUtxos,
@@ -836,11 +816,9 @@
     }
     return utxosToSend;
 });
-<<<<<<< HEAD
+
 const createBtcTx = ({ inputAddress, outputAddress, mnemonic, taprootPublicKey, segwitPublicKey, segwitAddress, isDry, segwitSigner, taprootSigner, payFeesWithSegwit = false, feeRate, amount, network, segwitUtxos, taprootUtxos, }) => __awaiter(void 0, void 0, void 0, function* () {
-=======
-const createBtcTx = ({ inputAddress, outputAddress, mnemonic, taprootPublicKey, segwitPublicKey, segwitAddress, isDry, segwitSigner, taprootSigner, payFeesWithSegwit, feeRate, amount, network, segwitUtxos, taprootUtxos, }) => __awaiter(void 0, void 0, void 0, function* () {
->>>>>>> 30561572
+
     try {
         const psbt = new bitcoin.Psbt({ network: network });
         const inputAddressType = addressTypeMap[(0, transactions_1.getAddressType)(inputAddress)];
