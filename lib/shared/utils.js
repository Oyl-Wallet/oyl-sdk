"use strict";
var __createBinding = (this && this.__createBinding) || (Object.create ? (function(o, m, k, k2) {
    if (k2 === undefined) k2 = k;
    var desc = Object.getOwnPropertyDescriptor(m, k);
    if (!desc || ("get" in desc ? !m.__esModule : desc.writable || desc.configurable)) {
      desc = { enumerable: true, get: function() { return m[k]; } };
    }
    Object.defineProperty(o, k2, desc);
}) : (function(o, m, k, k2) {
    if (k2 === undefined) k2 = k;
    o[k2] = m[k];
}));
var __setModuleDefault = (this && this.__setModuleDefault) || (Object.create ? (function(o, v) {
    Object.defineProperty(o, "default", { enumerable: true, value: v });
}) : function(o, v) {
    o["default"] = v;
});
var __importStar = (this && this.__importStar) || function (mod) {
    if (mod && mod.__esModule) return mod;
    var result = {};
    if (mod != null) for (var k in mod) if (k !== "default" && Object.prototype.hasOwnProperty.call(mod, k)) __createBinding(result, mod, k);
    __setModuleDefault(result, mod);
    return result;
};
var __awaiter = (this && this.__awaiter) || function (thisArg, _arguments, P, generator) {
    function adopt(value) { return value instanceof P ? value : new P(function (resolve) { resolve(value); }); }
    return new (P || (P = Promise))(function (resolve, reject) {
        function fulfilled(value) { try { step(generator.next(value)); } catch (e) { reject(e); } }
        function rejected(value) { try { step(generator["throw"](value)); } catch (e) { reject(e); } }
        function step(result) { result.done ? resolve(result.value) : adopt(result.value).then(fulfilled, rejected); }
        step((generator = generator.apply(thisArg, _arguments || [])).next());
    });
};
var __asyncValues = (this && this.__asyncValues) || function (o) {
    if (!Symbol.asyncIterator) throw new TypeError("Symbol.asyncIterator is not defined.");
    var m = o[Symbol.asyncIterator], i;
    return m ? m.call(o) : (o = typeof __values === "function" ? __values(o) : o[Symbol.iterator](), i = {}, verb("next"), verb("throw"), verb("return"), i[Symbol.asyncIterator] = function () { return this; }, i);
    function verb(n) { i[n] = o[n] && function (v) { return new Promise(function (resolve, reject) { v = o[n](v), settle(resolve, reject, v.done, v.value); }); }; }
    function settle(resolve, reject, d, v) { Promise.resolve(v).then(function(v) { resolve({ value: v, done: d }); }, reject); }
};
var __importDefault = (this && this.__importDefault) || function (mod) {
    return (mod && mod.__esModule) ? mod : { "default": mod };
};
Object.defineProperty(exports, "__esModule", { value: true });
<<<<<<< HEAD
exports.createBtcTx = exports.isValidJSON = exports.filterTaprootUtxos = exports.sendCollectible = exports.isP2TR = exports.isP2SHScript = exports.isP2WSHScript = exports.isP2WPKH = exports.isP2PKH = exports.getRawTxnHashFromTxnId = exports.calculateTaprootTxSize = exports.getOutputValueByVOutIndex = exports.waitForTransaction = exports.callBTCRPCEndpoint = exports.RPC_ADDR = exports.createInscriptionScript = exports.inscribe = exports.signInputs = exports.timeout = exports.formatOptionsToSignInputs = exports.calculateAmountGatheredUtxo = exports.calculateAmountGathered = exports.getInscriptionsByWalletBIS = exports.getSatpointFromUtxo = exports.getWitnessDataChunk = exports.utxoToInput = exports.validator = exports.amountToSatoshis = exports.delay = exports.satoshisToAmount = exports.tweakSigner = exports.checkPaymentType = exports.getNetwork = exports.assertHex = exports.ECPair = void 0;
=======
exports.createBtcTx = exports.filterTaprootUtxos = exports.sendCollectible = exports.isP2TR = exports.isP2SHScript = exports.isP2WSHScript = exports.isP2WPKH = exports.isP2PKH = exports.getRawTxnHashFromTxnId = exports.calculateTaprootTxSize = exports.getOutputValueByVOutIndex = exports.waitForTransaction = exports.callBTCRPCEndpoint = exports.RPC_ADDR = exports.createInscriptionScript = exports.inscribe = exports.signInputs = exports.timeout = exports.formatOptionsToSignInputs = exports.calculateAmountGatheredUtxo = exports.calculateAmountGathered = exports.getInscriptionsByWalletBIS = exports.getSatpointFromUtxo = exports.getWitnessDataChunk = exports.utxoToInput = exports.validator = exports.amountToSatoshis = exports.delay = exports.satoshisToAmount = exports.tweakSigner = exports.checkPaymentType = exports.getNetwork = exports.assertHex = exports.ECPair = void 0;
>>>>>>> 13606167
const bitcoin = __importStar(require("bitcoinjs-lib"));
const ecpair_1 = __importDefault(require("ecpair"));
const secp256k1_1 = __importDefault(require("@bitcoinerlab/secp256k1"));
const interface_1 = require("../shared/interface");
const bignumber_js_1 = __importDefault(require("bignumber.js"));
const constants_1 = require("./constants");
const axios_1 = __importDefault(require("axios"));
const transactions_1 = require("../transactions");
const tapscript_1 = require("@cmdcode/tapscript");
const ecc2 = __importStar(require("@cmdcode/crypto-utils"));
const buildOrdTx_1 = require("../txbuilder/buildOrdTx");
const bip371_1 = require("bitcoinjs-lib/src/psbt/bip371");
bitcoin.initEccLib(secp256k1_1.default);
const addressTypeMap = { 1: 'p2pkh', 2: 'p2sh', 3: 'p2wpkh', 4: 'p2tr' };
exports.ECPair = (0, ecpair_1.default)(secp256k1_1.default);
const assertHex = (pubKey) => pubKey.length === 32 ? pubKey : pubKey.slice(1, 33);
exports.assertHex = assertHex;
function tapTweakHash(pubKey, h) {
    return bitcoin.crypto.taggedHash('TapTweak', Buffer.concat(h ? [pubKey, h] : [pubKey]));
}
function getNetwork(value) {
    if (value === 'mainnet' || value === 'main') {
        return bitcoin.networks['bitcoin'];
    }
    return bitcoin.networks[value];
}
exports.getNetwork = getNetwork;
function checkPaymentType(payment, network) {
    return (script) => {
        try {
            return payment({ output: script, network: getNetwork(network) });
        }
        catch (error) {
            return false;
        }
    };
}
exports.checkPaymentType = checkPaymentType;
function tweakSigner(signer, opts = {}) {
    // eslint-disable-next-line @typescript-eslint/ban-ts-comment
    // @ts-ignore
    let privateKey = signer.privateKey;
    if (!privateKey) {
        throw new Error('Private key required');
    }
    if (signer.publicKey[0] === 3) {
        privateKey = secp256k1_1.default.privateNegate(privateKey);
    }
    const tweakedPrivateKey = secp256k1_1.default.privateAdd(privateKey, tapTweakHash((0, exports.assertHex)(signer.publicKey), opts.tweakHash));
    if (!tweakedPrivateKey) {
        throw new Error('Invalid tweaked private key!');
    }
    return exports.ECPair.fromPrivateKey(Buffer.from(tweakedPrivateKey), {
        network: opts.network,
    });
}
exports.tweakSigner = tweakSigner;
function satoshisToAmount(val) {
    const num = new bignumber_js_1.default(val);
    return num.dividedBy(100000000).toFixed(8);
}
exports.satoshisToAmount = satoshisToAmount;
function delay(ms) {
    return new Promise((resolve) => setTimeout(resolve, ms));
}
exports.delay = delay;
function amountToSatoshis(val) {
    const num = new bignumber_js_1.default(val);
    return num.multipliedBy(100000000).toNumber();
}
exports.amountToSatoshis = amountToSatoshis;
const validator = (pubkey, msghash, signature) => exports.ECPair.fromPublicKey(pubkey).verify(msghash, signature);
exports.validator = validator;
function utxoToInput(utxo, publicKey) {
    let data;
    switch (utxo.addressType) {
        case interface_1.AddressType.P2TR:
            data = {
                hash: utxo.txId,
                index: utxo.outputIndex,
                witnessUtxo: {
                    value: utxo.satoshis,
                    script: Buffer.from(utxo.scriptPk, 'hex'),
                },
                tapInternalKey: (0, exports.assertHex)(publicKey),
            };
            return {
                data,
                utxo,
            };
        case interface_1.AddressType.P2WPKH:
            data = {
                hash: utxo.txId,
                index: utxo.outputIndex,
                witnessUtxo: {
                    value: utxo.satoshis,
                    script: Buffer.from(utxo.scriptPk, 'hex'),
                },
            };
            return {
                data,
                utxo,
            };
        case interface_1.AddressType.P2PKH:
            data = {
                hash: utxo.txId,
                index: utxo.outputIndex,
                witnessUtxo: {
                    value: utxo.satoshis,
                    script: Buffer.from(utxo.scriptPk, 'hex'),
                },
            };
            return {
                data,
                utxo,
            };
        case interface_1.AddressType.P2SH_P2WPKH:
            const redeemData = bitcoin.payments.p2wpkh({ pubkey: publicKey });
            data = {
                hash: utxo.txId,
                index: utxo.outputIndex,
                witnessUtxo: {
                    value: utxo.satoshis,
                    script: Buffer.from(utxo.scriptPk, 'hex'),
                },
                redeemScript: redeemData.output,
            };
            return {
                data,
                utxo,
            };
        default:
            data = {
                hash: '',
                index: 0,
                witnessUtxo: {
                    value: 0,
                    script: Buffer.from(utxo.scriptPk, 'hex'),
                },
            };
            return {
                data,
                utxo,
            };
    }
}
exports.utxoToInput = utxoToInput;
const getWitnessDataChunk = function (content, encodeType = 'utf8') {
    const buffered = Buffer.from(content, encodeType);
    const contentChunks = [];
    let chunks = 0;
    while (chunks < buffered.byteLength) {
        const split = buffered.subarray(chunks, chunks + constants_1.maximumScriptBytes);
        chunks += split.byteLength;
        contentChunks.push(split);
    }
    return contentChunks;
};
exports.getWitnessDataChunk = getWitnessDataChunk;
const getSatpointFromUtxo = (utxo) => {
    return `${utxo.tx_hash_big_endian}:${utxo.tx_output_n}:0`;
};
exports.getSatpointFromUtxo = getSatpointFromUtxo;
const getInscriptionsByWalletBIS = (walletAddress, offset = 0) => __awaiter(void 0, void 0, void 0, function* () {
    return (yield axios_1.default
        .get(`https://api.bestinslot.xyz/v3/wallet/inscriptions?address=${walletAddress}&sort_by=inscr_num&order=asc&offset=${offset}&count=100`, {
        headers: {
            'X-Api-Key': 'abbfff3d-49fa-4f7f-883a-0a5fce48a9f1',
        },
    })
        .then((res) => { var _a; return (_a = res.data) === null || _a === void 0 ? void 0 : _a.data; }));
});
exports.getInscriptionsByWalletBIS = getInscriptionsByWalletBIS;
function calculateAmountGathered(utxoArray) {
    return utxoArray === null || utxoArray === void 0 ? void 0 : utxoArray.reduce((prev, currentValue) => prev + currentValue.value, 0);
}
exports.calculateAmountGathered = calculateAmountGathered;
function calculateAmountGatheredUtxo(utxoArray) {
    return utxoArray === null || utxoArray === void 0 ? void 0 : utxoArray.reduce((prev, currentValue) => prev + currentValue.satoshis, 0);
}
exports.calculateAmountGatheredUtxo = calculateAmountGatheredUtxo;
const formatOptionsToSignInputs = ({ _psbt, pubkey, segwitPubkey, segwitAddress, taprootAddress, network, }) => __awaiter(void 0, void 0, void 0, function* () {
    var _a, e_1, _b, _c;
    var _d, _e, _f, _g;
    let toSignInputs = [];
    try {
        let index = 0;
        try {
            for (var _h = true, _j = __asyncValues(_psbt.data.inputs), _k; _k = yield _j.next(), _a = _k.done, !_a;) {
                _c = _k.value;
                _h = false;
                try {
                    const v = _c;
                    let script = null;
                    let value = 0;
                    const isSigned = v.finalScriptSig || v.finalScriptWitness;
                    const lostInternalPubkey = !v.tapInternalKey;
                    if (v.witnessUtxo) {
                        script = v.witnessUtxo.script;
                        value = v.witnessUtxo.value;
                    }
                    else if (v.nonWitnessUtxo) {
                        const tx = bitcoin.Transaction.fromBuffer(v.nonWitnessUtxo);
                        const output = tx.outs[_psbt.txInputs[index].index];
                        script = output.script;
                        value = output.value;
                    }
                    console.log({ isSigned, lostInternalPubkey, pubkey, value });
                    if (!isSigned || lostInternalPubkey) {
                        const tapInternalKey = (0, exports.assertHex)(Buffer.from(pubkey, 'hex'));
                        const p2tr = bitcoin.payments.p2tr({
                            internalPubkey: tapInternalKey,
                            network: network,
                        });
                        console.log({
                            thing: ((_d = v.witnessUtxo) === null || _d === void 0 ? void 0 : _d.script.toString('hex')) ==
                                ((_e = p2tr.output) === null || _e === void 0 ? void 0 : _e.toString('hex')),
                        });
                        if (((_f = v.witnessUtxo) === null || _f === void 0 ? void 0 : _f.script.toString('hex')) == ((_g = p2tr.output) === null || _g === void 0 ? void 0 : _g.toString('hex'))) {
                            v.tapInternalKey = tapInternalKey;
                            if (v.tapInternalKey) {
                                toSignInputs.push({
                                    index: index,
                                    publicKey: pubkey,
                                    sighashTypes: v.sighashType ? [v.sighashType] : undefined,
                                });
                            }
                        }
                    }
                    if (script && !isSigned && !(0, bip371_1.isTaprootInput)(v)) {
                        toSignInputs.push({
                            index: index,
                            publicKey: segwitPubkey,
                            sighashTypes: v.sighashType ? [v.sighashType] : undefined,
                        });
                    }
                    index++;
                }
                finally {
                    _h = true;
                }
            }
        }
        catch (e_1_1) { e_1 = { error: e_1_1 }; }
        finally {
            try {
                if (!_h && !_a && (_b = _j.return)) yield _b.call(_j);
            }
            finally { if (e_1) throw e_1.error; }
        }
        return toSignInputs;
    }
    catch (error) {
        console.log(error);
    }
});
exports.formatOptionsToSignInputs = formatOptionsToSignInputs;
const timeout = (n) => __awaiter(void 0, void 0, void 0, function* () { return yield new Promise((resolve) => setTimeout(resolve, n)); });
exports.timeout = timeout;
const signInputs = (psbt, toSignInputs, taprootPubkey, segwitPubKey, segwitSigner, taprootSigner) => __awaiter(void 0, void 0, void 0, function* () {
    try {
        const taprootInputs = [];
        const segwitInputs = [];
        console.log({ toSignInputs });
        const inputs = psbt.data.inputs;
        toSignInputs.forEach(({ publicKey, sighashTypes }, i) => {
            const input = inputs[i];
            if (publicKey === taprootPubkey && !input.finalScriptWitness) {
                taprootInputs.push(toSignInputs[i]);
            }
            if (segwitPubKey && segwitSigner) {
                if (publicKey === segwitPubKey) {
                    segwitInputs.push(toSignInputs[i]);
                }
            }
        });
        console.log({ taprootInputs });
        if (taprootInputs.length > 0) {
            yield taprootSigner(psbt, taprootInputs);
        }
        if (segwitSigner && segwitInputs.length > 0) {
            yield segwitSigner(psbt, segwitInputs);
        }
        return psbt;
    }
    catch (error) {
        console.log(error);
    }
});
exports.signInputs = signInputs;
const inscribe = ({ content, inputAddress, outputAddress, mnemonic, taprootPublicKey, segwitPublicKey, segwitAddress, isDry, segwitSigner, taprootSigner, feeRate, network, segwitUtxos, taprootUtxos, taprootPrivateKey, }) => __awaiter(void 0, void 0, void 0, function* () {
    var _l, e_2, _m, _o;
    var _p;
    try {
        console.log({ feeRate });
        const commitTxSize = calculateTaprootTxSize(3, 0, 2);
        const feeForCommit = commitTxSize * feeRate < 150 ? 200 : commitTxSize * feeRate;
        const revealTxSize = calculateTaprootTxSize(1, 0, 1);
        const feeForReveal = revealTxSize * feeRate + 546 + 151;
        console.log({ feeForCommit });
        console.log({ feeForReveal });
        const amountNeededForBrc20Send = Number(feeForCommit) + Number(feeForReveal);
        console.log({ amountNeededForBrc20Send });
        const utxosToSend = (0, buildOrdTx_1.findUtxosToCoverAmount)(taprootUtxos, amountNeededForBrc20Send);
        console.log({ utxosToSend });
        if (!utxosToSend ||
            !utxosToSend.selectedUtxos ||
            ((_p = utxosToSend === null || utxosToSend === void 0 ? void 0 : utxosToSend.selectedUtxos) === null || _p === void 0 ? void 0 : _p.length) === 0) {
            return { error: 'Insufficient balance' };
        }
        const amountGathered = calculateAmountGatheredUtxo(utxosToSend.selectedUtxos);
        const secret = taprootPrivateKey;
        const secKey = ecc2.keys.get_seckey(String(secret));
        const pubKey = ecc2.keys.get_pubkey(String(secret), true);
        const script = (0, exports.createInscriptionScript)(pubKey, content);
        const tapleaf = tapscript_1.Tap.encodeScript(script);
        const [tpubkey, cblock] = tapscript_1.Tap.getPubKey(pubKey, { target: tapleaf });
        const inscriberAddress = tapscript_1.Address.p2tr.fromPubKey(tpubkey, network);
        const psbt = new bitcoin.Psbt({ network: getNetwork(network) });
        try {
            for (var _q = true, _r = __asyncValues(utxosToSend.selectedUtxos), _s; _s = yield _r.next(), _l = _s.done, !_l;) {
                _o = _s.value;
                _q = false;
                try {
                    const utxo = _o;
                    psbt.addInput({
                        hash: utxo.txId,
                        index: utxo.outputIndex,
                        witnessUtxo: {
                            script: Buffer.from(utxo.scriptPk, 'hex'),
                            value: utxo.satoshis,
                        },
                    });
                }
                finally {
                    _q = true;
                }
            }
        }
        catch (e_2_1) { e_2 = { error: e_2_1 }; }
        finally {
            try {
                if (!_q && !_l && (_m = _r.return)) yield _m.call(_r);
            }
            finally { if (e_2) throw e_2.error; }
        }
        const reimbursementAmount = amountGathered - amountNeededForBrc20Send;
        psbt.addOutput({
            value: feeForReveal,
            address: inscriberAddress,
        });
        if (reimbursementAmount > 546) {
            psbt.addOutput({
                value: reimbursementAmount,
                address: inputAddress,
            });
        }
        const toSignInputs = yield (0, exports.formatOptionsToSignInputs)({
            _psbt: psbt,
            pubkey: taprootPublicKey,
            segwitPubkey: segwitPublicKey,
            segwitAddress: segwitAddress,
            taprootAddress: inputAddress,
            network: getNetwork(network),
        });
        const signedPsbt = yield (0, exports.signInputs)(psbt, toSignInputs, taprootPublicKey, segwitPublicKey, segwitSigner, taprootSigner);
        signedPsbt.finalizeAllInputs();
        const commitPsbtHash = signedPsbt.toHex();
        const commitTxPsbt = bitcoin.Psbt.fromHex(commitPsbtHash, {
            network: getNetwork(network),
        });
        const commitTxHex = commitTxPsbt.extractTransaction().toHex();
        let commitTxId;
        if (isDry) {
            commitTxId = commitTxPsbt.extractTransaction().getId();
            return { commitRawTxn: commitTxHex, txnId: commitTxId };
        }
        else {
            const { result } = yield (0, exports.callBTCRPCEndpoint)('sendrawtransaction', commitTxHex, network);
            commitTxId = result;
        }
        if (!isDry) {
            const txResult = yield waitForTransaction(commitTxId, network);
            if (!txResult) {
                return { error: 'ERROR WAITING FOR COMMIT TX' };
            }
        }
        const commitTxOutput = yield getOutputValueByVOutIndex(commitTxId, 0, network);
        if (!commitTxOutput) {
            return { error: 'ERROR GETTING FIRST INPUT VALUE' };
        }
        const txData = tapscript_1.Tx.create({
            vin: [
                {
                    txid: commitTxId,
                    vout: 0,
                    prevout: {
                        value: feeForReveal,
                        scriptPubKey: ['OP_1', tpubkey],
                    },
                },
            ],
            vout: [
                {
                    value: 546,
                    scriptPubKey: tapscript_1.Address.toScriptPubKey(inputAddress),
                },
            ],
        });
        const sig = tapscript_1.Signer.taproot.sign(secKey, txData, 0, {
            extension: tapleaf,
        });
        txData.vin[0].witness = [sig, script, cblock];
        if (!isDry) {
            const { result: inscriptionTxId, error: inscriptionError } = yield (0, exports.callBTCRPCEndpoint)('sendrawtransaction', tapscript_1.Tx.encode(txData).hex, network);
            return { txnId: inscriptionTxId, error: inscriptionError };
        }
        else {
            return {
                commitRawTxn: commitTxHex,
                txnId: tapscript_1.Tx.util.getTxid(txData),
                rawTxn: tapscript_1.Tx.encode(txData).hex,
            };
        }
    }
    catch (e) {
        return { error: e.message };
    }
});
exports.inscribe = inscribe;
const createInscriptionScript = (pubKey, content) => {
    const mimeType = 'text/plain;charset=utf-8';
    const textEncoder = new TextEncoder();
    const marker = textEncoder.encode('ord');
    return [
        pubKey,
        'OP_CHECKSIG',
        'OP_0',
        'OP_IF',
        marker,
        '01',
        textEncoder.encode(mimeType),
        'OP_0',
        textEncoder.encode(content),
        'OP_ENDIF',
    ];
};
exports.createInscriptionScript = createInscriptionScript;
const INSCRIPTION_PREPARE_SAT_AMOUNT = 4000;
exports.RPC_ADDR = 'https://mainnet.sandshrew.io/v1/6e3bc3c289591bb447c116fda149b094';
const callBTCRPCEndpoint = (method, params, network) => __awaiter(void 0, void 0, void 0, function* () {
    if (network === 'testnet') {
        exports.RPC_ADDR =
            'https://testnet.sandshrew.io/v1/6e3bc3c289591bb447c116fda149b094';
    }
    if (network === 'regtest') {
        exports.RPC_ADDR === 'http://localhost:3000/v1/regtest';
    }
    const data = JSON.stringify({
        jsonrpc: '2.0',
        id: method,
        method: method,
        params: [params],
    });
    // @ts-ignore
    return yield axios_1.default
        .post(exports.RPC_ADDR, data, {
        headers: {
            'content-type': 'application/json',
        },
    })
        .then((res) => res.data)
        .catch((e) => {
        console.error(e.response);
        throw e;
    });
});
exports.callBTCRPCEndpoint = callBTCRPCEndpoint;
function waitForTransaction(txId, network) {
    return __awaiter(this, void 0, void 0, function* () {
        console.log('WAITING FOR TRANSACTION: ', txId);
        const timeout = 60000; // 1 minute in milliseconds
        const startTime = Date.now();
        while (true) {
            try {
                // Call the endpoint to check the transaction
                const response = yield (0, exports.callBTCRPCEndpoint)('esplora_tx', txId, network);
                // Check if the transaction is found
                if (response && response.result) {
                    console.log('Transaction found in mempool:', txId);
                    return [true, response];
                }
                // Check for timeout
                if (Date.now() - startTime > timeout) {
                    console.log('Timeout reached, stopping search.');
                    return [false];
                }
                // Wait for 5 seconds before retrying
                yield new Promise((resolve) => setTimeout(resolve, 5000));
            }
            catch (error) {
                // Check for timeout
                if (Date.now() - startTime > timeout) {
                    console.log('Timeout reached, stopping search.');
                    return [false];
                }
                // Wait for 5 seconds before retrying
                yield new Promise((resolve) => setTimeout(resolve, 5000));
            }
        }
    });
}
exports.waitForTransaction = waitForTransaction;
function getOutputValueByVOutIndex(commitTxId, vOut, network = 'mainnet') {
    return __awaiter(this, void 0, void 0, function* () {
        const timeout = 60000; // 1 minute in milliseconds
        const startTime = Date.now();
        while (true) {
            try {
                // Call to get the transaction details
                const txDetails = yield (0, exports.callBTCRPCEndpoint)('esplora_tx', commitTxId, network);
                if (txDetails &&
                    txDetails.result &&
                    txDetails.result.vout &&
                    txDetails.result.vout.length > 0) {
                    return [
                        txDetails.result.vout[vOut].value,
                        txDetails.result.vout[vOut].scriptpubkey,
                    ];
                }
                // Check for timeout
                if (Date.now() - startTime > timeout) {
                    console.log('Timeout reached, stopping search.');
                    return null;
                }
                // Wait for 5 seconds before retrying
                yield new Promise((resolve) => setTimeout(resolve, 5000));
            }
            catch (error) {
                console.error('Error fetching transaction output value:', error);
                // Check for timeout
                if (Date.now() - startTime > timeout) {
                    console.log('Timeout reached, stopping search.');
                    return null;
                }
                // Wait for 5 seconds before retrying
                yield new Promise((resolve) => setTimeout(resolve, 5000));
            }
        }
    });
}
exports.getOutputValueByVOutIndex = getOutputValueByVOutIndex;
function calculateTaprootTxSize(taprootInputCount, nonTaprootInputCount, outputCount) {
    const baseTxSize = 10; // Base transaction size without inputs/outputs
    // Size contributions from inputs
    const taprootInputSize = 57; // Average size of a Taproot input (can vary)
    const nonTaprootInputSize = 41; // Average size of a non-Taproot input (can vary)
    // Size contributions from outputs
    const outputSize = 34; // Average size of an output (can vary)
    // Calculate total input and output sizes
    const totalInputSize = taprootInputCount * taprootInputSize +
        nonTaprootInputCount * nonTaprootInputSize;
    const totalOutputSize = outputCount * outputSize;
    console.log({ baseTxSize });
    // Total transaction size
    return baseTxSize + totalInputSize + totalOutputSize;
}
exports.calculateTaprootTxSize = calculateTaprootTxSize;
function getRawTxnHashFromTxnId(txnId) {
    return __awaiter(this, void 0, void 0, function* () {
        const res = yield axios_1.default.post('https://mainnet.sandshrew.io/v1/6e3bc3c289591bb447c116fda149b094', {
            jsonrpc: '2.0',
            id: 1,
            method: 'btc_getrawtransaction',
            params: [txnId],
        }, {
            headers: { 'Content-Type': 'application/json' },
        });
        return res.data;
    });
}
exports.getRawTxnHashFromTxnId = getRawTxnHashFromTxnId;
const isP2PKH = (script, network) => {
    const p2pkh = checkPaymentType(bitcoin.payments.p2pkh, network)(script);
    return {
        type: 'p2pkh',
        payload: p2pkh,
    };
};
exports.isP2PKH = isP2PKH;
const isP2WPKH = (script, network) => {
    const p2wpkh = checkPaymentType(bitcoin.payments.p2wpkh, network)(script);
    return {
        type: 'p2wpkh',
        payload: p2wpkh,
    };
};
exports.isP2WPKH = isP2WPKH;
const isP2WSHScript = (script, network) => {
    const p2wsh = checkPaymentType(bitcoin.payments.p2wsh, network)(script);
    return {
        type: 'p2sh',
        payload: p2wsh,
    };
};
exports.isP2WSHScript = isP2WSHScript;
const isP2SHScript = (script, network) => {
    const p2sh = checkPaymentType(bitcoin.payments.p2sh, network)(script);
    return {
        type: 'p2sh',
        payload: p2sh,
    };
};
exports.isP2SHScript = isP2SHScript;
const isP2TR = (script, network) => {
    const p2tr = checkPaymentType(bitcoin.payments.p2tr, network)(script);
    return {
        type: 'p2tr',
        payload: p2tr,
    };
};
exports.isP2TR = isP2TR;
const sendCollectible = ({ inscriptionId, inputAddress, outputAddress, taprootPublicKey, segwitPublicKey, segwitAddress, isDry, segwitSigner, taprootSigner, payFeesWithSegwit = false, feeRate, network, taprootUtxos, segwitUtxos, metaOutputValue, sandshrew, }) => __awaiter(void 0, void 0, void 0, function* () {
    const psbt = new bitcoin.Psbt({ network: getNetwork(network) });
    const utxosToSend = yield insertCollectibleUtxo({
        taprootUtxos: taprootUtxos,
        inscriptionId: inscriptionId,
        toAddress: outputAddress,
        psbt: psbt,
    });
    psbt.txOutputs[0].value = metaOutputValue;
    yield (0, buildOrdTx_1.getUtxosForFees)({
        payFeesWithSegwit: payFeesWithSegwit,
        psbtTx: psbt,
        taprootUtxos: taprootUtxos,
        segwitUtxos: segwitUtxos,
        segwitAddress: segwitAddress,
        feeRate: feeRate,
        taprootAddress: inputAddress,
        segwitPubKey: segwitPublicKey,
        utxosToSend: utxosToSend,
        network: getNetwork(network),
        fromAddress: inputAddress,
    });
    const toSignInputs = yield (0, exports.formatOptionsToSignInputs)({
        _psbt: psbt,
        pubkey: taprootPublicKey,
        segwitPubkey: segwitPublicKey,
        segwitAddress: segwitAddress,
        taprootAddress: inputAddress,
        network: getNetwork(network),
    });
    const signedPsbt = yield (0, exports.signInputs)(psbt, toSignInputs, taprootPublicKey, segwitPublicKey, segwitSigner, taprootSigner);
    signedPsbt.finalizeAllInputs();
    const rawTx = signedPsbt.extractTransaction().toHex();
    const txId = signedPsbt.extractTransaction().getId();
    const [result] = yield sandshrew.bitcoindRpc.testMemPoolAccept([rawTx]);
    if (!result.allowed) {
        throw new Error(result['reject-reason']);
    }
    if (!isDry) {
        yield sandshrew.bitcoindRpc.sendRawTransaction(rawTx);
    }
    return { txId, rawTx };
});
exports.sendCollectible = sendCollectible;
const insertCollectibleUtxo = ({ taprootUtxos, inscriptionId, toAddress, psbt, }) => __awaiter(void 0, void 0, void 0, function* () {
    try {
        const { metaUtxos } = taprootUtxos.reduce((acc, utxo) => {
            utxo.inscriptions.length
                ? acc.metaUtxos.push(utxo)
                : acc.nonMetaUtxos.push(utxo);
            return acc;
        }, { metaUtxos: [], nonMetaUtxos: [] });
        return yield (0, buildOrdTx_1.addInscriptionUtxo)({
            metaUtxos: metaUtxos,
            inscriptionId: inscriptionId,
            toAddress: toAddress,
            psbtTx: psbt,
        });
    }
    catch (error) {
        console.log(error);
    }
});
const insertBtcUtxo = ({ taprootUtxos, segwitUtxos, toAddress, fromAddress, psbt, amount, useTaprootUtxos, segwitPubKey, feeRate, network, }) => __awaiter(void 0, void 0, void 0, function* () {
    try {
        let nonMetaUtxos;
        if (useTaprootUtxos) {
            nonMetaUtxos = yield (0, exports.filterTaprootUtxos)({ taprootUtxos: taprootUtxos });
        }
        else {
            nonMetaUtxos = segwitUtxos;
        }
        return yield addBTCUtxo({
            utxos: nonMetaUtxos,
            toAddress: toAddress,
            psbtTx: psbt,
            amount: amount,
            fromAddress: fromAddress,
            segwitPubKey: segwitPubKey,
            feeRate,
            network,
        });
    }
    catch (error) {
        console.log(error);
        throw error;
    }
});
const filterTaprootUtxos = ({ taprootUtxos, }) => __awaiter(void 0, void 0, void 0, function* () {
    const { nonMetaUtxos } = taprootUtxos.reduce((acc, utxo) => {
        utxo.inscriptions.length > 0 || utxo.satoshis === 546
            ? acc.metaUtxos.push(utxo)
            : acc.nonMetaUtxos.push(utxo);
        return acc;
    }, { metaUtxos: [], nonMetaUtxos: [] });
    return nonMetaUtxos;
});
exports.filterTaprootUtxos = filterTaprootUtxos;
const addBTCUtxo = ({ utxos, toAddress, psbtTx, amount, feeRate, fromAddress, segwitPubKey, network, }) => __awaiter(void 0, void 0, void 0, function* () {
    const txSize = calculateTaprootTxSize(3, 0, 2);
    const fee = txSize * feeRate < 150 ? 200 : txSize * feeRate;
    const utxosToSend = (0, buildOrdTx_1.findUtxosToCoverAmount)(utxos, amount + fee);
    if (!utxosToSend) {
        throw new Error('insufficient balance');
    }
    const amountGathered = calculateAmountGatheredUtxo(utxosToSend.selectedUtxos);
    const addressType = (0, transactions_1.getAddressType)(fromAddress);
    let redeemScript;
    if (addressType === 2) {
        const p2wpkh = bitcoin.payments.p2wpkh({
            pubkey: Buffer.from(segwitPubKey, 'hex'),
            network: network,
        });
        redeemScript = p2wpkh.output;
    }
    for (let i = 0; i < utxosToSend.selectedUtxos.length; i++) {
        if (addressType === 2) {
            psbtTx.addInput({
                hash: utxosToSend.selectedUtxos[i].txId,
                index: utxosToSend.selectedUtxos[i].outputIndex,
                witnessUtxo: {
                    value: utxosToSend.selectedUtxos[i].satoshis,
                    script: Buffer.from(utxosToSend.selectedUtxos[i].scriptPk, 'hex'),
                },
                redeemScript: redeemScript,
            });
        }
        else {
            psbtTx.addInput({
                hash: utxosToSend.selectedUtxos[i].txId,
                index: utxosToSend.selectedUtxos[i].outputIndex,
                witnessUtxo: {
                    value: utxosToSend.selectedUtxos[i].satoshis,
                    script: Buffer.from(utxosToSend.selectedUtxos[i].scriptPk, 'hex'),
                },
            });
        }
    }
    psbtTx.addOutput({
        address: toAddress,
        value: Math.floor(amount),
    });
    const changeAmount = amountGathered - amount - fee;
    if (changeAmount > 546) {
        psbtTx.addOutput({
            address: fromAddress,
            value: changeAmount,
        });
    }
    return utxosToSend;
});
<<<<<<< HEAD
const isValidJSON = (str) => {
    try {
        JSON.parse(str);
        return true;
    }
    catch (e) {
        return false;
    }
};
exports.isValidJSON = isValidJSON;
=======
>>>>>>> 13606167
const createBtcTx = ({ inputAddress, outputAddress, mnemonic, taprootPublicKey, segwitPublicKey, segwitAddress, isDry, segwitSigner, taprootSigner, payFeesWithSegwit = false, feeRate, amount, network, segwitUtxos, taprootUtxos, }) => __awaiter(void 0, void 0, void 0, function* () {
    try {
        const psbt = new bitcoin.Psbt({ network: network });
        const inputAddressType = addressTypeMap[(0, transactions_1.getAddressType)(inputAddress)];
        const useTaprootUtxos = !(interface_1.addressTypeToName[inputAddressType] === 'nested-segwit' ||
            interface_1.addressTypeToName[inputAddressType] === 'segwit');
        yield insertBtcUtxo({
            taprootUtxos: taprootUtxos,
            segwitUtxos: segwitUtxos,
            psbt: psbt,
            toAddress: outputAddress,
            amount: amount,
            useTaprootUtxos: useTaprootUtxos,
            segwitPubKey: segwitPublicKey,
            fromAddress: inputAddress,
            feeRate,
            network,
        });
        const toSignInputs = yield (0, exports.formatOptionsToSignInputs)({
            _psbt: psbt,
            pubkey: taprootPublicKey,
            segwitPubkey: segwitPublicKey,
            segwitAddress: segwitAddress,
            taprootAddress: inputAddress,
            network,
        });
        const signedPsbt = yield (0, exports.signInputs)(psbt, toSignInputs, taprootPublicKey, segwitPublicKey, segwitSigner, taprootSigner);
        signedPsbt.finalizeAllInputs();
        return {
            txnId: signedPsbt.extractTransaction().getId(),
            rawTxn: signedPsbt.extractTransaction().toHex(),
        };
    }
    catch (error) {
        console.error(error);
        throw error;
    }
});
exports.createBtcTx = createBtcTx;
//# sourceMappingURL=utils.js.map<|MERGE_RESOLUTION|>--- conflicted
+++ resolved
@@ -42,11 +42,8 @@
     return (mod && mod.__esModule) ? mod : { "default": mod };
 };
 Object.defineProperty(exports, "__esModule", { value: true });
-<<<<<<< HEAD
 exports.createBtcTx = exports.isValidJSON = exports.filterTaprootUtxos = exports.sendCollectible = exports.isP2TR = exports.isP2SHScript = exports.isP2WSHScript = exports.isP2WPKH = exports.isP2PKH = exports.getRawTxnHashFromTxnId = exports.calculateTaprootTxSize = exports.getOutputValueByVOutIndex = exports.waitForTransaction = exports.callBTCRPCEndpoint = exports.RPC_ADDR = exports.createInscriptionScript = exports.inscribe = exports.signInputs = exports.timeout = exports.formatOptionsToSignInputs = exports.calculateAmountGatheredUtxo = exports.calculateAmountGathered = exports.getInscriptionsByWalletBIS = exports.getSatpointFromUtxo = exports.getWitnessDataChunk = exports.utxoToInput = exports.validator = exports.amountToSatoshis = exports.delay = exports.satoshisToAmount = exports.tweakSigner = exports.checkPaymentType = exports.getNetwork = exports.assertHex = exports.ECPair = void 0;
-=======
 exports.createBtcTx = exports.filterTaprootUtxos = exports.sendCollectible = exports.isP2TR = exports.isP2SHScript = exports.isP2WSHScript = exports.isP2WPKH = exports.isP2PKH = exports.getRawTxnHashFromTxnId = exports.calculateTaprootTxSize = exports.getOutputValueByVOutIndex = exports.waitForTransaction = exports.callBTCRPCEndpoint = exports.RPC_ADDR = exports.createInscriptionScript = exports.inscribe = exports.signInputs = exports.timeout = exports.formatOptionsToSignInputs = exports.calculateAmountGatheredUtxo = exports.calculateAmountGathered = exports.getInscriptionsByWalletBIS = exports.getSatpointFromUtxo = exports.getWitnessDataChunk = exports.utxoToInput = exports.validator = exports.amountToSatoshis = exports.delay = exports.satoshisToAmount = exports.tweakSigner = exports.checkPaymentType = exports.getNetwork = exports.assertHex = exports.ECPair = void 0;
->>>>>>> 13606167
 const bitcoin = __importStar(require("bitcoinjs-lib"));
 const ecpair_1 = __importDefault(require("ecpair"));
 const secp256k1_1 = __importDefault(require("@bitcoinerlab/secp256k1"));
@@ -820,7 +817,6 @@
     }
     return utxosToSend;
 });
-<<<<<<< HEAD
 const isValidJSON = (str) => {
     try {
         JSON.parse(str);
@@ -831,8 +827,7 @@
     }
 };
 exports.isValidJSON = isValidJSON;
-=======
->>>>>>> 13606167
+
 const createBtcTx = ({ inputAddress, outputAddress, mnemonic, taprootPublicKey, segwitPublicKey, segwitAddress, isDry, segwitSigner, taprootSigner, payFeesWithSegwit = false, feeRate, amount, network, segwitUtxos, taprootUtxos, }) => __awaiter(void 0, void 0, void 0, function* () {
     try {
         const psbt = new bitcoin.Psbt({ network: network });
