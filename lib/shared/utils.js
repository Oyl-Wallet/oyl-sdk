"use strict";
var __createBinding = (this && this.__createBinding) || (Object.create ? (function(o, m, k, k2) {
    if (k2 === undefined) k2 = k;
    var desc = Object.getOwnPropertyDescriptor(m, k);
    if (!desc || ("get" in desc ? !m.__esModule : desc.writable || desc.configurable)) {
      desc = { enumerable: true, get: function() { return m[k]; } };
    }
    Object.defineProperty(o, k2, desc);
}) : (function(o, m, k, k2) {
    if (k2 === undefined) k2 = k;
    o[k2] = m[k];
}));
var __setModuleDefault = (this && this.__setModuleDefault) || (Object.create ? (function(o, v) {
    Object.defineProperty(o, "default", { enumerable: true, value: v });
}) : function(o, v) {
    o["default"] = v;
});
var __importStar = (this && this.__importStar) || function (mod) {
    if (mod && mod.__esModule) return mod;
    var result = {};
    if (mod != null) for (var k in mod) if (k !== "default" && Object.prototype.hasOwnProperty.call(mod, k)) __createBinding(result, mod, k);
    __setModuleDefault(result, mod);
    return result;
};
var __importDefault = (this && this.__importDefault) || function (mod) {
    return (mod && mod.__esModule) ? mod : { "default": mod };
};
Object.defineProperty(exports, "__esModule", { value: true });
exports.encodeVarint = exports.isValidJSON = exports.addBtcUtxo = exports.filterUtxos = exports.filterTaprootUtxos = exports.sendCollectible = exports.isP2TR = exports.isP2SHScript = exports.isP2WSHScript = exports.isP2WPKH = exports.isP2PKH = exports.getRawTxnHashFromTxnId = exports.calculateTaprootTxSize = exports.getOutputValueByVOutIndex = exports.waitForTransaction = exports.callBTCRPCEndpoint = exports.RPC_ADDR = exports.createRuneSendScript = exports.createInscriptionScript = exports.signInputs = exports.timeout = exports.formatInputsToSign = exports.formatOptionsToSignInputs = exports.calculateAmountGatheredUtxo = exports.calculateAmountGathered = exports.getInscriptionsByWalletBIS = exports.getSatpointFromUtxo = exports.getWitnessDataChunk = exports.utxoToInput = exports.validator = exports.amountToSatoshis = exports.delay = exports.satoshisToAmount = exports.tweakSigner = exports.checkPaymentType = exports.getNetwork = exports.assertHex = exports.ECPair = exports.inscriptionSats = exports.addressTypeMap = void 0;
const bitcoin = __importStar(require("bitcoinjs-lib"));
const ecpair_1 = __importDefault(require("ecpair"));
const secp256k1_1 = __importDefault(require("@bitcoinerlab/secp256k1"));
const interface_1 = require("../shared/interface");
const bignumber_js_1 = __importDefault(require("bignumber.js"));
const constants_1 = require("./constants");
const axios_1 = __importDefault(require("axios"));
const buildOrdTx_1 = require("../txbuilder/buildOrdTx");
const bip371_1 = require("bitcoinjs-lib/src/psbt/bip371");
bitcoin.initEccLib(secp256k1_1.default);
exports.addressTypeMap = { 0: 'p2pkh', 1: 'p2tr', 2: 'p2sh', 3: 'p2wpkh' };
exports.inscriptionSats = 546;
exports.ECPair = (0, ecpair_1.default)(secp256k1_1.default);
const assertHex = (pubKey) => pubKey.length === 32 ? pubKey : pubKey.slice(1, 33);
exports.assertHex = assertHex;
function tapTweakHash(pubKey, h) {
    return bitcoin.crypto.taggedHash('TapTweak', Buffer.concat(h ? [pubKey, h] : [pubKey]));
}
function getNetwork(value) {
    if (value === 'mainnet' || value === 'main') {
        return bitcoin.networks['bitcoin'];
    }
    return bitcoin.networks[value];
}
exports.getNetwork = getNetwork;
function checkPaymentType(payment, network) {
    return (script) => {
        try {
            return payment({ output: script, network: getNetwork(network) });
        }
        catch (error) {
            return false;
        }
    };
}
exports.checkPaymentType = checkPaymentType;
function tweakSigner(signer, opts = {}) {
    // eslint-disable-next-line @typescript-eslint/ban-ts-comment
    // @ts-ignore
    let privateKey = signer.privateKey;
    if (!privateKey) {
        throw new Error('Private key required');
    }
    if (signer.publicKey[0] === 3) {
        privateKey = secp256k1_1.default.privateNegate(privateKey);
    }
    const tweakedPrivateKey = secp256k1_1.default.privateAdd(privateKey, tapTweakHash((0, exports.assertHex)(signer.publicKey), opts.tweakHash));
    if (!tweakedPrivateKey) {
        throw new Error('Invalid tweaked private key!');
    }
    return exports.ECPair.fromPrivateKey(Buffer.from(tweakedPrivateKey), {
        network: opts.network,
    });
}
exports.tweakSigner = tweakSigner;
function satoshisToAmount(val) {
    const num = new bignumber_js_1.default(val);
    return num.dividedBy(100000000).toFixed(8);
}
exports.satoshisToAmount = satoshisToAmount;
function delay(ms) {
    return new Promise((resolve) => setTimeout(resolve, ms));
}
exports.delay = delay;
function amountToSatoshis(val) {
    const num = new bignumber_js_1.default(val);
    return num.multipliedBy(100000000).toNumber();
}
exports.amountToSatoshis = amountToSatoshis;
const validator = (pubkey, msghash, signature) => exports.ECPair.fromPublicKey(pubkey).verify(msghash, signature);
exports.validator = validator;
function utxoToInput(utxo, publicKey) {
    let data;
    switch (utxo.addressType) {
        case interface_1.AddressType.P2TR:
            data = {
                hash: utxo.txId,
                index: utxo.outputIndex,
                witnessUtxo: {
                    value: utxo.satoshis,
                    script: Buffer.from(utxo.scriptPk, 'hex'),
                },
                tapInternalKey: (0, exports.assertHex)(publicKey),
            };
            return {
                data,
                utxo,
            };
        case interface_1.AddressType.P2WPKH:
            data = {
                hash: utxo.txId,
                index: utxo.outputIndex,
                witnessUtxo: {
                    value: utxo.satoshis,
                    script: Buffer.from(utxo.scriptPk, 'hex'),
                },
            };
            return {
                data,
                utxo,
            };
        case interface_1.AddressType.P2PKH:
            data = {
                hash: utxo.txId,
                index: utxo.outputIndex,
                witnessUtxo: {
                    value: utxo.satoshis,
                    script: Buffer.from(utxo.scriptPk, 'hex'),
                },
            };
            return {
                data,
                utxo,
            };
        case interface_1.AddressType.P2SH_P2WPKH:
            const redeemData = bitcoin.payments.p2wpkh({ pubkey: publicKey });
            data = {
                hash: utxo.txId,
                index: utxo.outputIndex,
                witnessUtxo: {
                    value: utxo.satoshis,
                    script: Buffer.from(utxo.scriptPk, 'hex'),
                },
                redeemScript: redeemData.output,
            };
            return {
                data,
                utxo,
            };
        default:
            data = {
                hash: '',
                index: 0,
                witnessUtxo: {
                    value: 0,
                    script: Buffer.from(utxo.scriptPk, 'hex'),
                },
            };
            return {
                data,
                utxo,
            };
    }
}
exports.utxoToInput = utxoToInput;
const getWitnessDataChunk = function (content, encodeType = 'utf8') {
    const buffered = Buffer.from(content, encodeType);
    const contentChunks = [];
    let chunks = 0;
    while (chunks < buffered.byteLength) {
        const split = buffered.subarray(chunks, chunks + constants_1.maximumScriptBytes);
        chunks += split.byteLength;
        contentChunks.push(split);
    }
    return contentChunks;
};
exports.getWitnessDataChunk = getWitnessDataChunk;
const getSatpointFromUtxo = (utxo) => {
    return `${utxo.tx_hash_big_endian}:${utxo.tx_output_n}:0`;
};
exports.getSatpointFromUtxo = getSatpointFromUtxo;
const getInscriptionsByWalletBIS = async (walletAddress, offset = 0) => {
    return (await axios_1.default
        .get(`https://api.bestinslot.xyz/v3/wallet/inscriptions?address=${walletAddress}&sort_by=inscr_num&order=asc&offset=${offset}&count=100`, {
        headers: {
            'X-Api-Key': 'abbfff3d-49fa-4f7f-883a-0a5fce48a9f1',
        },
    })
        .then((res) => res.data?.data));
};
exports.getInscriptionsByWalletBIS = getInscriptionsByWalletBIS;
function calculateAmountGathered(utxoArray) {
    return utxoArray?.reduce((prev, currentValue) => prev + currentValue.value, 0);
}
exports.calculateAmountGathered = calculateAmountGathered;
function calculateAmountGatheredUtxo(utxoArray) {
    return utxoArray?.reduce((prev, currentValue) => prev + currentValue.satoshis, 0);
}
exports.calculateAmountGatheredUtxo = calculateAmountGatheredUtxo;
const formatOptionsToSignInputs = async ({ _psbt, pubkey, segwitPubkey, segwitAddress, taprootAddress, network, }) => {
    let toSignInputs = [];
    let index = 0;
    for await (const v of _psbt.data.inputs) {
        let script = null;
        let value = 0;
        const isSigned = v.finalScriptSig || v.finalScriptWitness;
        const lostInternalPubkey = !v.tapInternalKey;
        if (v.witnessUtxo) {
            script = v.witnessUtxo.script;
            value = v.witnessUtxo.value;
        }
        else if (v.nonWitnessUtxo) {
            const tx = bitcoin.Transaction.fromBuffer(v.nonWitnessUtxo);
            const output = tx.outs[_psbt.txInputs[index].index];
            script = output.script;
            value = output.value;
        }
        if (!isSigned || lostInternalPubkey) {
            const tapInternalKey = (0, exports.assertHex)(Buffer.from(pubkey, 'hex'));
            const p2tr = bitcoin.payments.p2tr({
                internalPubkey: tapInternalKey,
                network: network,
            });
            if (v.witnessUtxo?.script.toString('hex') == p2tr.output?.toString('hex')) {
                v.tapInternalKey = tapInternalKey;
                if (v.tapInternalKey) {
                    toSignInputs.push({
                        index: index,
                        publicKey: pubkey,
                        sighashTypes: v.sighashType ? [v.sighashType] : undefined,
                    });
                }
            }
        }
        if (script && !isSigned && !(0, bip371_1.isTaprootInput)(v)) {
            toSignInputs.push({
                index: index,
                publicKey: segwitPubkey,
                sighashTypes: v.sighashType ? [v.sighashType] : undefined,
            });
        }
        index++;
    }
    return toSignInputs;
};
exports.formatOptionsToSignInputs = formatOptionsToSignInputs;
const formatInputsToSign = async ({ _psbt, senderPublicKey, network, }) => {
    let index = 0;
    for await (const v of _psbt.data.inputs) {
        const isSigned = v.finalScriptSig || v.finalScriptWitness;
        const lostInternalPubkey = !v.tapInternalKey;
        if (!isSigned || lostInternalPubkey) {
            const tapInternalKey = (0, bip371_1.toXOnly)(Buffer.from(senderPublicKey, 'hex'));
            const p2tr = bitcoin.payments.p2tr({
                internalPubkey: tapInternalKey,
                network: network,
            });
            if (v.witnessUtxo?.script.toString('hex') === p2tr.output?.toString('hex')) {
                v.tapInternalKey = tapInternalKey;
            }
        }
        index++;
    }
    return _psbt;
};
exports.formatInputsToSign = formatInputsToSign;
const timeout = async (n) => await new Promise((resolve) => setTimeout(resolve, n));
exports.timeout = timeout;
const signInputs = async (psbt, toSignInputs, taprootPubkey, segwitPubKey, segwitSigner, taprootSigner) => {
    const taprootInputs = [];
    const segwitInputs = [];
    const inputs = psbt.data.inputs;
    toSignInputs.forEach(({ publicKey }, i) => {
        const input = inputs[i];
        if (publicKey === taprootPubkey && !input.finalScriptWitness) {
            taprootInputs.push(toSignInputs[i]);
        }
        if (segwitPubKey && segwitSigner) {
            if (publicKey === segwitPubKey) {
                segwitInputs.push(toSignInputs[i]);
            }
        }
    });
    if (taprootInputs.length > 0) {
        await taprootSigner(psbt, taprootInputs);
    }
    if (segwitSigner && segwitInputs.length > 0) {
        await segwitSigner(psbt, segwitInputs);
    }
    return psbt;
};
exports.signInputs = signInputs;
const createInscriptionScript = (pubKey, content) => {
    const mimeType = 'text/plain;charset=utf-8';
    const textEncoder = new TextEncoder();
    const marker = textEncoder.encode('ord');
    return [
        pubKey,
        'OP_CHECKSIG',
        'OP_0',
        'OP_IF',
        marker,
        '01',
        textEncoder.encode(mimeType),
        'OP_0',
        textEncoder.encode(content),
        'OP_ENDIF',
    ];
};
exports.createInscriptionScript = createInscriptionScript;
function encodeToBase26(inputString) {
    const baseCharCode = 'a'.charCodeAt(0);
    return inputString
        .toLowerCase()
        .split('')
        .map((char) => {
        const charCode = char.charCodeAt(0);
        if (charCode >= baseCharCode && charCode < baseCharCode + 26) {
            return String.fromCharCode(charCode - baseCharCode + 97); // Convert to base26 (a-z)
        }
        else {
            return char;
        }
    })
        .join('');
}
const createRuneSendScript = (id, amount, changeIndex) => {
    return [
        'OP_RETURN',
        'OP_PUSHNUM_13',
        'OP_PUSHBYTES_12',
        //  unsigned.encode(bigInt(changeIndex)),
    ];
};
exports.createRuneSendScript = createRuneSendScript;
exports.RPC_ADDR = 'https://mainnet.sandshrew.io/v1/6e3bc3c289591bb447c116fda149b094';
const callBTCRPCEndpoint = async (method, params, network) => {
    if (network === 'testnet') {
        exports.RPC_ADDR =
            'https://testnet.sandshrew.io/v1/6e3bc3c289591bb447c116fda149b094';
    }
    if (network === 'regtest') {
        exports.RPC_ADDR === 'http://localhost:3000/v1/regtest';
    }
    const data = JSON.stringify({
        jsonrpc: '2.0',
        id: method,
        method: method,
        params: [params],
    });
    // @ts-ignore
    return await axios_1.default
        .post(exports.RPC_ADDR, data, {
        headers: {
            'content-type': 'application/json',
        },
    })
        .then((res) => res.data)
        .catch((e) => {
        console.error(e.response);
        throw e;
    });
};
exports.callBTCRPCEndpoint = callBTCRPCEndpoint;
async function waitForTransaction({ txId, sandshrewBtcClient, }) {
    console.log('WAITING FOR TRANSACTION: ', txId);
    const timeout = 60000; // 1 minute in milliseconds
    const startTime = Date.now();
    while (true) {
        try {
            // Call the endpoint to check the transaction
            const result = await sandshrewBtcClient.bitcoindRpc.getMemPoolEntry(txId);
            // Check if the transaction is found
            if (result) {
                console.log('Transaction found in mempool:', txId);
                return [true, result];
            }
            // Check for timeout
            if (Date.now() - startTime > timeout) {
                console.log('Timeout reached, stopping search.');
                return [false];
            }
            // Wait for 5 seconds before retrying
            await new Promise((resolve) => setTimeout(resolve, 5000));
        }
        catch (error) {
            // Check for timeout
            if (Date.now() - startTime > timeout) {
                console.log('Timeout reached, stopping search.');
                return [false];
            }
            // Wait for 5 seconds before retrying
            await new Promise((resolve) => setTimeout(resolve, 5000));
        }
    }
}
exports.waitForTransaction = waitForTransaction;
async function getOutputValueByVOutIndex({ txId, vOut, esploraRpc, }) {
    const timeout = 60000; // 1 minute in milliseconds
    const startTime = Date.now();
    while (true) {
        const txDetails = await esploraRpc.getTxInfo(txId);
        if (txDetails?.vout && txDetails.vout.length > 0) {
            return [txDetails.vout[vOut].value, txDetails.vout[vOut].scriptpubkey];
        }
        // Check for timeout
        if (Date.now() - startTime > timeout) {
            throw new Error('Timeout reached, stopping search.');
        }
        // Wait for 5 seconds before retrying
        await new Promise((resolve) => setTimeout(resolve, 5000));
    }
}
exports.getOutputValueByVOutIndex = getOutputValueByVOutIndex;
function calculateTaprootTxSize(taprootInputCount, nonTaprootInputCount, outputCount) {
    const baseTxSize = 10; // Base transaction size without inputs/outputs
    // Size contributions from inputs
    const taprootInputSize = 57; // Average size of a Taproot input (can vary)
    const nonTaprootInputSize = 41; // Average size of a non-Taproot input (can vary)
    const outputSize = 34; // Average size of an output (can vary)
    const totalInputSize = taprootInputCount * taprootInputSize +
        nonTaprootInputCount * nonTaprootInputSize;
    const totalOutputSize = outputCount * outputSize;
    return baseTxSize + totalInputSize + totalOutputSize;
}
exports.calculateTaprootTxSize = calculateTaprootTxSize;
async function getRawTxnHashFromTxnId(txnId) {
    const res = await axios_1.default.post('https://mainnet.sandshrew.io/v1/6e3bc3c289591bb447c116fda149b094', {
        jsonrpc: '2.0',
        id: 1,
        method: 'btc_getrawtransaction',
        params: [txnId],
    }, {
        headers: { 'Content-Type': 'application/json' },
    });
    return res.data;
}
exports.getRawTxnHashFromTxnId = getRawTxnHashFromTxnId;
const isP2PKH = (script, network) => {
    const p2pkh = checkPaymentType(bitcoin.payments.p2pkh, network)(script);
    return {
        type: 'p2pkh',
        payload: p2pkh,
    };
};
exports.isP2PKH = isP2PKH;
const isP2WPKH = (script, network) => {
    const p2wpkh = checkPaymentType(bitcoin.payments.p2wpkh, network)(script);
    return {
        type: 'p2wpkh',
        payload: p2wpkh,
    };
};
exports.isP2WPKH = isP2WPKH;
const isP2WSHScript = (script, network) => {
    const p2wsh = checkPaymentType(bitcoin.payments.p2wsh, network)(script);
    return {
        type: 'p2sh',
        payload: p2wsh,
    };
};
exports.isP2WSHScript = isP2WSHScript;
const isP2SHScript = (script, network) => {
    const p2sh = checkPaymentType(bitcoin.payments.p2sh, network)(script);
    return {
        type: 'p2sh',
        payload: p2sh,
    };
};
exports.isP2SHScript = isP2SHScript;
const isP2TR = (script, network) => {
    const p2tr = checkPaymentType(bitcoin.payments.p2tr, network)(script);
    return {
        type: 'p2tr',
        payload: p2tr,
    };
};
exports.isP2TR = isP2TR;
const sendCollectible = async ({ inscriptionId, inputAddress, outputAddress, taprootPublicKey, segwitPublicKey, segwitAddress, isDry, segwitSigner, taprootSigner, payFeesWithSegwit = false, feeRate, network, taprootUtxos, segwitUtxos, metaOutputValue, sandshrewBtcClient, }) => {
    const psbt = new bitcoin.Psbt({ network: getNetwork(network) });
    const utxosToSend = await insertCollectibleUtxo({
        taprootUtxos: taprootUtxos,
        inscriptionId: inscriptionId,
        toAddress: outputAddress,
        psbt: psbt,
    });
    psbt.txOutputs[0].value = metaOutputValue;
    await (0, buildOrdTx_1.getUtxosForFees)({
        payFeesWithSegwit: payFeesWithSegwit,
        psbtTx: psbt,
        taprootUtxos: taprootUtxos,
        segwitUtxos: segwitUtxos,
        segwitAddress: segwitAddress,
        feeRate: feeRate,
        taprootAddress: inputAddress,
        segwitPubKey: segwitPublicKey,
        utxosToSend: utxosToSend,
        network: getNetwork(network),
        fromAddress: inputAddress,
    });
    const toSignInputs = await (0, exports.formatOptionsToSignInputs)({
        _psbt: psbt,
        pubkey: taprootPublicKey,
        segwitPubkey: segwitPublicKey,
        segwitAddress: segwitAddress,
        taprootAddress: inputAddress,
        network: getNetwork(network),
    });
    const signedPsbt = await (0, exports.signInputs)(psbt, toSignInputs, taprootPublicKey, segwitPublicKey, segwitSigner, taprootSigner);
    signedPsbt.finalizeAllInputs();
    const rawTx = signedPsbt.extractTransaction().toHex();
    const txId = signedPsbt.extractTransaction().getId();
    const [result] = await sandshrewBtcClient.bitcoindRpc.testMemPoolAccept([
        rawTx,
    ]);
    if (!result.allowed) {
        throw new Error(result['reject-reason']);
    }
    if (!isDry) {
        await sandshrewBtcClient.bitcoindRpc.sendRawTransaction(rawTx);
    }
    return { txId, rawTx };
};
exports.sendCollectible = sendCollectible;
const insertCollectibleUtxo = async ({ taprootUtxos, inscriptionId, toAddress, psbt, }) => {
    const { metaUtxos } = taprootUtxos.reduce((acc, utxo) => {
        utxo.inscriptions.length
            ? acc.metaUtxos.push(utxo)
            : acc.nonMetaUtxos.push(utxo);
        return acc;
    }, { metaUtxos: [], nonMetaUtxos: [] });
    return await (0, buildOrdTx_1.addInscriptionUtxo)({
        metaUtxos: metaUtxos,
        inscriptionId: inscriptionId,
        toAddress: toAddress,
        psbtTx: psbt,
    });
};
const filterTaprootUtxos = async ({ taprootUtxos, }) => {
    if (!taprootUtxos || taprootUtxos.length === 0) {
        return null;
    }
    const { nonMetaUtxos } = taprootUtxos.reduce((acc, utxo) => {
        utxo.inscriptions.length > 0 || utxo.satoshis === 546
            ? acc.metaUtxos.push(utxo)
            : acc.nonMetaUtxos.push(utxo);
        return acc;
    }, { metaUtxos: [], nonMetaUtxos: [] });
    return nonMetaUtxos;
};
exports.filterTaprootUtxos = filterTaprootUtxos;
const filterUtxos = async ({ utxos }) => {
    const { nonMetaUtxos } = utxos.reduce((acc, utxo) => {
        utxo.value === 546 && utxo.vout === 0
            ? acc.metaUtxos.push(utxo)
            : acc.nonMetaUtxos.push(utxo);
        return acc;
    }, { metaUtxos: [], nonMetaUtxos: [] });
    return nonMetaUtxos;
};
exports.filterUtxos = filterUtxos;
<<<<<<< HEAD
const addBtcUtxo = async ({ spendUtxos, toAddress, fromAddress, psbt, amount, feeRate, network, spendAddress, spendPubKey, altSpendAddress, altSpendPubKey, altSpendUtxos, }) => {
    const spendableUtxos = await (0, exports.filterTaprootUtxos)({
=======
const addBtcUtxo = ({ spendUtxos, toAddress, psbt, amount, feeRate, network, spendAddress, spendPubKey, altSpendAddress, altSpendPubKey, altSpendUtxos, }) => __awaiter(void 0, void 0, void 0, function* () {
    const spendableUtxos = yield (0, exports.filterTaprootUtxos)({
>>>>>>> c6b647f9
        taprootUtxos: spendUtxos,
    });
    const txSize = calculateTaprootTxSize(2, 0, 2);
    let fee = txSize * feeRate < 250 ? 250 : txSize * feeRate;
    let utxosToSend = (0, buildOrdTx_1.findUtxosToCoverAmount)(spendableUtxos, amount + fee);
    let usingAlt = false;
    if ((utxosToSend === null || utxosToSend === void 0 ? void 0 : utxosToSend.selectedUtxos.length) > 2) {
        const txSize = calculateTaprootTxSize(utxosToSend.selectedUtxos.length, 0, 2);
        fee = txSize * feeRate < 250 ? 250 : txSize * feeRate;
        utxosToSend = (0, buildOrdTx_1.findUtxosToCoverAmount)(spendableUtxos, amount + fee);
    }
    if (!utxosToSend) {
        const unFilteredAltUtxos = await (0, exports.filterTaprootUtxos)({
            taprootUtxos: altSpendUtxos,
        });
        utxosToSend = (0, buildOrdTx_1.findUtxosToCoverAmount)(unFilteredAltUtxos, amount + fee);
        if ((utxosToSend === null || utxosToSend === void 0 ? void 0 : utxosToSend.selectedUtxos.length) > 2) {
            const txSize = calculateTaprootTxSize(utxosToSend.selectedUtxos.length, 0, 2);
            fee = txSize * feeRate < 250 ? 250 : txSize * feeRate;
            utxosToSend = (0, buildOrdTx_1.findUtxosToCoverAmount)(spendableUtxos, amount + fee);
        }
        if (!utxosToSend) {
            throw new Error('Insufficient Balance');
        }
        usingAlt = true;
    }
    const amountGathered = calculateAmountGatheredUtxo(utxosToSend.selectedUtxos);
    for (let i = 0; i < utxosToSend.selectedUtxos.length; i++) {
        psbt.addInput({
            hash: utxosToSend.selectedUtxos[i].txId,
            index: utxosToSend.selectedUtxos[i].outputIndex,
            witnessUtxo: {
                value: utxosToSend.selectedUtxos[i].satoshis,
                script: Buffer.from(utxosToSend.selectedUtxos[i].scriptPk, 'hex'),
            },
        });
    }
    psbt.addOutput({
        address: toAddress,
        value: amount,
    });
    const changeAmount = amountGathered - amount - fee;
    if (changeAmount > 546) {
        psbt.addOutput({
            address: spendAddress,
            value: changeAmount,
        });
    }
    const updatedPsbt = await (0, exports.formatInputsToSign)({
        _psbt: psbt,
        senderPublicKey: usingAlt ? altSpendPubKey : spendPubKey,
        network,
    });
    return { psbt: updatedPsbt, fee: fee };
};
exports.addBtcUtxo = addBtcUtxo;
const isValidJSON = (str) => {
    try {
        JSON.parse(str);
        return true;
    }
    catch (e) {
        return false;
    }
};
exports.isValidJSON = isValidJSON;
const encodeVarint = (bigIntValue) => {
    const bufferArray = [];
    let num = bigIntValue;
    do {
        let byte = num & BigInt(0x7f); // Get the next 7 bits of the number.
        num >>= BigInt(7); // Remove the 7 bits we just processed.
        if (num !== BigInt(0)) {
            // If there are more bits to process,
            byte |= BigInt(0x80); // set the continuation bit.
        }
        bufferArray.push(Number(byte));
    } while (num !== BigInt(0));
    return { varint: Buffer.from(bufferArray) };
};
exports.encodeVarint = encodeVarint;
//# sourceMappingURL=utils.js.map<|MERGE_RESOLUTION|>--- conflicted
+++ resolved
@@ -568,20 +568,15 @@
     return nonMetaUtxos;
 };
 exports.filterUtxos = filterUtxos;
-<<<<<<< HEAD
-const addBtcUtxo = async ({ spendUtxos, toAddress, fromAddress, psbt, amount, feeRate, network, spendAddress, spendPubKey, altSpendAddress, altSpendPubKey, altSpendUtxos, }) => {
+const addBtcUtxo = async ({ spendUtxos, toAddress, psbt, amount, feeRate, network, spendAddress, spendPubKey, altSpendAddress, altSpendPubKey, altSpendUtxos, }) => {
     const spendableUtxos = await (0, exports.filterTaprootUtxos)({
-=======
-const addBtcUtxo = ({ spendUtxos, toAddress, psbt, amount, feeRate, network, spendAddress, spendPubKey, altSpendAddress, altSpendPubKey, altSpendUtxos, }) => __awaiter(void 0, void 0, void 0, function* () {
-    const spendableUtxos = yield (0, exports.filterTaprootUtxos)({
->>>>>>> c6b647f9
         taprootUtxos: spendUtxos,
     });
     const txSize = calculateTaprootTxSize(2, 0, 2);
     let fee = txSize * feeRate < 250 ? 250 : txSize * feeRate;
     let utxosToSend = (0, buildOrdTx_1.findUtxosToCoverAmount)(spendableUtxos, amount + fee);
     let usingAlt = false;
-    if ((utxosToSend === null || utxosToSend === void 0 ? void 0 : utxosToSend.selectedUtxos.length) > 2) {
+    if (utxosToSend?.selectedUtxos.length > 2) {
         const txSize = calculateTaprootTxSize(utxosToSend.selectedUtxos.length, 0, 2);
         fee = txSize * feeRate < 250 ? 250 : txSize * feeRate;
         utxosToSend = (0, buildOrdTx_1.findUtxosToCoverAmount)(spendableUtxos, amount + fee);
@@ -591,7 +586,7 @@
             taprootUtxos: altSpendUtxos,
         });
         utxosToSend = (0, buildOrdTx_1.findUtxosToCoverAmount)(unFilteredAltUtxos, amount + fee);
-        if ((utxosToSend === null || utxosToSend === void 0 ? void 0 : utxosToSend.selectedUtxos.length) > 2) {
+        if (utxosToSend?.selectedUtxos.length > 2) {
             const txSize = calculateTaprootTxSize(utxosToSend.selectedUtxos.length, 0, 2);
             fee = txSize * feeRate < 250 ? 250 : txSize * feeRate;
             utxosToSend = (0, buildOrdTx_1.findUtxosToCoverAmount)(spendableUtxos, amount + fee);
