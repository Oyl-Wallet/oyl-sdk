/// <reference types="node" />
import * as bitcoin from 'bitcoinjs-lib';
<<<<<<< HEAD
import { AddressType, BitcoinPaymentType, FormattedUtxo, IBlockchainInfoUTXO, Network, RuneUtxo, ToSignInput, TxInput, UnspentOutput, Utxo } from './interface';
=======
import { AddressType, IBlockchainInfoUTXO, Network, RuneUtxo, ToSignInput, TxInput, UnspentOutput, Utxo } from './interface';
>>>>>>> 7c4c273e
import { SandshrewBitcoinClient } from '../rpclient/sandshrew';
import { EsploraRpc } from '../rpclient/esplora';
import { Provider } from '../provider/provider';
export interface IBISWalletIx {
    validity: any;
    isBrc: boolean;
    isSns: boolean;
    name: any;
    amount: any;
    isValidTransfer: any;
    operation: any;
    ticker: any;
    isJson: boolean;
    content?: string;
    inscription_name: any;
    inscription_id: string;
    inscription_number: number;
    metadata: any;
    owner_wallet_addr: string;
    mime_type: string;
    last_sale_price: any;
    slug: any;
    collection_name: any;
    content_url: string;
    bis_url: string;
    wallet?: string;
    media_length?: number;
    genesis_ts?: number;
    genesis_height?: number;
    genesis_fee?: number;
    output_value?: number;
    satpoint?: string;
    collection_slug?: string;
    confirmations?: number;
}
export declare const addressTypeMap: {
    0: string;
    1: string;
    2: string;
    3: string;
};
export declare const inscriptionSats = 546;
export declare const ECPair: import("ecpair").ECPairAPI;
export declare const assertHex: (pubKey: Buffer) => Buffer;
export declare function getNetwork(value: Network | 'main' | 'mainnet' | 'regtest' | 'testnet' | 'signet'): bitcoin.networks.Network;
export declare function getFee({ provider, psbt, feeRate, }: {
    provider: Provider;
    psbt: string;
    feeRate: number;
}): Promise<number>;
export declare function tweakSigner(signer: bitcoin.Signer, opts?: any): bitcoin.Signer;
export declare function satoshisToAmount(val: number): string;
export declare function delay(ms: number): Promise<unknown>;
export declare function amountToSatoshis(val: any): number;
export declare const validator: (pubkey: Buffer, msghash: Buffer, signature: Buffer) => boolean;
export declare function utxoToInput(utxo: UnspentOutput, publicKey: Buffer): TxInput;
export declare const getWitnessDataChunk: (content: string, encodeType?: BufferEncoding) => Buffer[];
export declare const getSatpointFromUtxo: (utxo: IBlockchainInfoUTXO) => string;
export declare const getInscriptionsByWalletBIS: (walletAddress: string, offset?: number) => Promise<IBISWalletIx[]>;
export declare function calculateAmountGathered(utxoArray: IBlockchainInfoUTXO[]): number;
export declare function calculateAmountGatheredUtxo(utxoArray: Utxo[]): number;
export declare const formatInputsToSign: ({ _psbt, senderPublicKey, network, }: {
    _psbt: bitcoin.Psbt;
    senderPublicKey: string;
    network: bitcoin.Network;
}) => Promise<bitcoin.Psbt>;
export declare const timeout: (n: any) => Promise<unknown>;
export declare const signInputs: (psbt: bitcoin.Psbt, toSignInputs: ToSignInput[], taprootPubkey: string, segwitPubKey: string, segwitSigner: any, taprootSigner: any) => Promise<bitcoin.Psbt>;
export declare const createInscriptionScript: (pubKey: Buffer, content: string) => bitcoin.payments.Stack;
export declare const createRuneSendScript: ({ runeId, amount, divisibility, sendOutputIndex, pointer, }: {
    runeId: string;
    amount: number;
    divisibility?: number;
    sendOutputIndex?: number;
    pointer: number;
}) => Buffer;
export declare const createRuneMintScript: ({ runeId, mintOutPutIndex, pointer, }: {
    runeId: string;
    mintOutPutIndex: number;
    pointer?: number;
}) => Buffer;
export declare let RPC_ADDR: string;
export declare const callBTCRPCEndpoint: (method: string, params: string | string[], network: string) => Promise<any>;
export declare function getAddressType(address: string): AddressType | null;
export declare function waitForTransaction({ txId, sandshrewBtcClient, }: {
    txId: string;
    sandshrewBtcClient: SandshrewBitcoinClient;
}): Promise<void>;
export declare function getOutputValueByVOutIndex({ txId, vOut, esploraRpc, }: {
    txId: string;
    vOut: number;
    esploraRpc: EsploraRpc;
}): Promise<{
    value: number;
    script: string;
} | null>;
export declare function calculateTaprootTxSize(taprootInputCount: number, nonTaprootInputCount: number, outputCount: number): number;
export declare function getRawTxnHashFromTxnId(txnId: string): Promise<any>;
export declare const filterTaprootUtxos: ({ taprootUtxos, }: {
    taprootUtxos: any[];
}) => Promise<any>;
export declare const filterUtxos: ({ utxos }: {
    utxos: any[];
}) => Promise<any>;
export declare const isValidJSON: (str: string) => boolean;
export declare const encodeVarint: (bigIntValue: any) => {
    varint: Buffer;
};
export declare function findRuneUtxosToSpend(utxos: RuneUtxo[], target: number): {
    selectedUtxos: RuneUtxo[];
    change: number;
    totalSatoshis: number;
};
export declare function findXAmountOfSats(utxos: FormattedUtxo[], target: number): {
    utxos: FormattedUtxo[];
    totalAmount: number;
};<|MERGE_RESOLUTION|>--- conflicted
+++ resolved
@@ -1,10 +1,6 @@
 /// <reference types="node" />
 import * as bitcoin from 'bitcoinjs-lib';
-<<<<<<< HEAD
-import { AddressType, BitcoinPaymentType, FormattedUtxo, IBlockchainInfoUTXO, Network, RuneUtxo, ToSignInput, TxInput, UnspentOutput, Utxo } from './interface';
-=======
-import { AddressType, IBlockchainInfoUTXO, Network, RuneUtxo, ToSignInput, TxInput, UnspentOutput, Utxo } from './interface';
->>>>>>> 7c4c273e
+import { AddressType, FormattedUtxo, IBlockchainInfoUTXO, Network, RuneUtxo, ToSignInput, TxInput, UnspentOutput, Utxo } from './interface';
 import { SandshrewBitcoinClient } from '../rpclient/sandshrew';
 import { EsploraRpc } from '../rpclient/esplora';
 import { Provider } from '../provider/provider';
