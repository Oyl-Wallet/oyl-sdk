"use strict";
Object.defineProperty(exports, "__esModule", { value: true });
exports.actualFee = exports.send = exports.findCollectible = exports.createPsbt = void 0;
const tslib_1 = require("tslib");
const btc_1 = require("../btc/btc");
const bitcoin = tslib_1.__importStar(require("bitcoinjs-lib"));
const utils_1 = require("../shared/utils");
const errors_1 = require("../errors");
const utils_2 = require("../shared/utils");
const utxo_1 = require("../utxo");
const createPsbt = async ({ gatheredUtxos, account, inscriptionId, provider, inscriptionAddress, toAddress, feeRate, fee, }) => {
    try {
        const minFee = (0, btc_1.minimumFee)({
            taprootInputCount: 1,
            nonTaprootInputCount: 0,
            outputCount: 2,
        });
        const calculatedFee = minFee * feeRate < 250 ? 250 : minFee * feeRate;
        let finalFee = fee ? fee : calculatedFee;
        let psbt = new bitcoin.Psbt({ network: provider.network });
        const { txId, voutIndex, data } = await (0, exports.findCollectible)({
            address: inscriptionAddress,
            provider,
            inscriptionId,
        });
        if ((0, utils_2.getAddressType)(inscriptionAddress) === 0) {
            const previousTxHex = await provider.esplora.getTxHex(txId);
            psbt.addInput({
                hash: txId,
                index: parseInt(voutIndex),
                nonWitnessUtxo: Buffer.from(previousTxHex, 'hex'),
            });
        }
        if ((0, utils_2.getAddressType)(inscriptionAddress) === 2) {
            const redeemScript = bitcoin.script.compile([
                bitcoin.opcodes.OP_0,
                bitcoin.crypto.hash160(Buffer.from(account.nestedSegwit.pubkey, 'hex')),
            ]);
            psbt.addInput({
                hash: txId,
                index: parseInt(voutIndex),
                redeemScript: redeemScript,
                witnessUtxo: {
                    value: data.value,
                    script: bitcoin.script.compile([
                        bitcoin.opcodes.OP_HASH160,
                        bitcoin.crypto.hash160(redeemScript),
                        bitcoin.opcodes.OP_EQUAL,
                    ]),
                },
            });
        }
        if ((0, utils_2.getAddressType)(inscriptionAddress) === 1 ||
            (0, utils_2.getAddressType)(inscriptionAddress) === 3) {
            psbt.addInput({
                hash: txId,
                index: parseInt(voutIndex),
                witnessUtxo: {
                    script: Buffer.from(data.scriptpubkey, 'hex'),
                    value: data.value,
                },
            });
        }
        psbt.addOutput({
            address: toAddress,
            value: data.value,
        });
        if (!gatheredUtxos) {
            gatheredUtxos = await (0, utxo_1.accountSpendableUtxos)({
                account,
                provider,
                spendAmount: finalFee,
            });
        }
        gatheredUtxos = (0, utils_1.findXAmountOfSats)(gatheredUtxos.utxos, finalFee);
        if (!fee && gatheredUtxos.utxos.length > 1) {
            const txSize = (0, btc_1.minimumFee)({
                taprootInputCount: gatheredUtxos.utxos.length,
                nonTaprootInputCount: 0,
                outputCount: 2,
            });
            finalFee = txSize * feeRate < 250 ? 250 : txSize * feeRate;
            if (gatheredUtxos.totalAmount < finalFee) {
                new errors_1.OylTransactionError(Error('Insufficient balance'));
            }
        }
        for (let i = 0; i < gatheredUtxos.utxos.length; i++) {
            await (0, utils_1.addAnyInput)({
                psbt,
                utxo: gatheredUtxos.utxos[i],
                provider,
                account,
            });
        }
        if (gatheredUtxos.totalAmount < finalFee) {
            throw new errors_1.OylTransactionError(Error('Insufficient Balance'));
        }
        const changeAmount = gatheredUtxos.totalAmount - finalFee;
        psbt.addOutput({
            address: account[account.spendStrategy.changeAddress].address,
            value: changeAmount,
        });
        const formattedPsbtTx = await (0, utils_1.formatInputsToSign)({
            _psbt: psbt,
            senderPublicKey: account.taproot.pubkey,
            network: provider.network,
        });
        return { psbt: formattedPsbtTx.toBase64() };
    }
    catch (error) {
        throw new errors_1.OylTransactionError(error);
    }
};
exports.createPsbt = createPsbt;
const findCollectible = async ({ address, provider, inscriptionId, }) => {
    const collectibleData = await provider.ord.getInscriptionById(inscriptionId);
    if (collectibleData.address !== address) {
        throw new Error('Inscription does not belong to the address given');
    }
    const inscriptionTxId = collectibleData.satpoint.split(':')[0];
    const inscriptionTxVOutIndex = collectibleData.satpoint.split(':')[1];
    const inscriptionUtxoDetails = await provider.esplora.getTxInfo(inscriptionTxId);
    const inscriptionUtxoData = inscriptionUtxoDetails.vout[inscriptionTxVOutIndex];
    const outputId = `${inscriptionTxId}:${inscriptionTxVOutIndex}`;
    const [inscriptionsOnOutput, isSpentArray] = await Promise.all([
        provider.ord.getTxOutput(outputId),
        provider.esplora.getTxOutspends(inscriptionTxId),
    ]);
    const isSpent = isSpentArray[inscriptionTxVOutIndex];
    if (inscriptionsOnOutput.inscriptions.length > 1 ||
        Array.isArray(inscriptionsOnOutput.runes)
        ? Number(inscriptionsOnOutput.runes.length) > 1
<<<<<<< HEAD
        : Object.keys(inscriptionsOnOutput.runes).length > 1) {
=======
        : Object.keys(inscriptionsOnOutput.runes).length > 1 || hasRune?.output) {
>>>>>>> 222340c1
        throw new Error('Unable to send from UTXO with multiple inscriptions. Split UTXO before sending.');
    }
    if (isSpent.spent) {
        throw new Error('Inscription is missing');
    }
    return {
        txId: inscriptionTxId,
        voutIndex: inscriptionTxVOutIndex,
        data: inscriptionUtxoData,
    };
};
exports.findCollectible = findCollectible;
const send = async ({ gatheredUtxos, toAddress, inscriptionId, inscriptionAddress, feeRate, account, provider, signer, fee, }) => {
    if (!inscriptionAddress) {
        inscriptionAddress = account.taproot.address;
    }
    if (!fee) {
        fee = (await (0, exports.actualFee)({
            gatheredUtxos,
            account,
            inscriptionId,
            provider,
            inscriptionAddress,
            toAddress,
            feeRate,
            signer,
        })).fee;
    }
    const { psbt: finalPsbt } = await (0, exports.createPsbt)({
        gatheredUtxos,
        account,
        inscriptionId,
        provider,
        toAddress,
        inscriptionAddress: inscriptionAddress,
        feeRate,
        fee,
    });
    const { signedPsbt } = await signer.signAllInputs({
        rawPsbt: finalPsbt,
        finalize: true,
    });
    const result = await provider.pushPsbt({
        psbtBase64: signedPsbt,
    });
    return result;
};
exports.send = send;
const actualFee = async ({ gatheredUtxos, account, inscriptionId, provider, inscriptionAddress = account.taproot.address, toAddress, feeRate, signer, }) => {
    const { psbt } = await (0, exports.createPsbt)({
        gatheredUtxos,
        account,
        inscriptionId,
        provider,
        inscriptionAddress,
        toAddress,
        feeRate,
    });
    const { signedPsbt } = await signer.signAllInputs({
        rawPsbt: psbt,
        finalize: true,
    });
    let rawPsbt = bitcoin.Psbt.fromBase64(signedPsbt, {
        network: account.network,
    });
    const signedHexPsbt = rawPsbt.extractTransaction().toHex();
    const vsize = (await provider.sandshrew.bitcoindRpc.testMemPoolAccept([signedHexPsbt]))[0].vsize;
    const correctFee = vsize * feeRate;
    const { psbt: finalPsbt } = await (0, exports.createPsbt)({
        gatheredUtxos,
        account,
        inscriptionId,
        provider,
        inscriptionAddress,
        toAddress,
        feeRate,
        fee: correctFee,
    });
    const { signedPsbt: signedAll } = await signer.signAllInputs({
        rawPsbt: finalPsbt,
        finalize: true,
    });
    let finalRawPsbt = bitcoin.Psbt.fromBase64(signedAll, {
        network: account.network,
    });
    const finalSignedHexPsbt = finalRawPsbt.extractTransaction().toHex();
    const finalVsize = (await provider.sandshrew.bitcoindRpc.testMemPoolAccept([finalSignedHexPsbt]))[0].vsize;
    const finalFee = finalVsize * feeRate;
    return { fee: finalFee };
};
exports.actualFee = actualFee;
//# sourceMappingURL=collectible.js.map<|MERGE_RESOLUTION|>--- conflicted
+++ resolved
@@ -130,11 +130,7 @@
     if (inscriptionsOnOutput.inscriptions.length > 1 ||
         Array.isArray(inscriptionsOnOutput.runes)
         ? Number(inscriptionsOnOutput.runes.length) > 1
-<<<<<<< HEAD
         : Object.keys(inscriptionsOnOutput.runes).length > 1) {
-=======
-        : Object.keys(inscriptionsOnOutput.runes).length > 1 || hasRune?.output) {
->>>>>>> 222340c1
         throw new Error('Unable to send from UTXO with multiple inscriptions. Split UTXO before sending.');
     }
     if (isSpent.spent) {
