"use strict";
Object.defineProperty(exports, "__esModule", { value: true });
exports.buildPsbtWithFee = exports.estimatePsbtFee = exports.psbtTxAddressTypes = exports.batchMarketplaceOffer = exports.updateUtxos = exports.dummyUtxosPsbt = exports.prepareAddressForDummyUtxos = exports.sanitizeFeeRate = exports.selectSpendAddress = exports.calculateAmountGathered = exports.canAddressAffordBid = exports.getBidCostEstimate = exports.addInputConditionally = exports.getAllUTXOsWorthASpecificValue = exports.isExcludedUtxo = exports.getUTXOsToCoverAmount = exports.DUMMY_UTXO_SATS = exports.ESTIMATE_TX_SIZE = exports.DUMMY_UTXO_ENFORCED_MARKETPLACES = exports.CONFIRMED_UTXO_ENFORCED_MARKETPLACES = exports.maxTxSizeForOffers = void 0;
const tslib_1 = require("tslib");
const utxo_1 = require("../utxo/utxo");
const types_1 = require("./types");
const interface_1 = require("../shared/interface");
const utils_1 = require("../shared/utils");
const bitcoin = tslib_1.__importStar(require("bitcoinjs-lib"));
const __1 = require("..");
exports.maxTxSizeForOffers = 482;
<<<<<<< HEAD
exports.CONFIRMED_UTXO_ENFORCED_MARKETPLACES = [
    types_1.Marketplaces.UNISAT,
    types_1.Marketplaces.ORDINALS_WALLET,
];
exports.DUMMY_UTXO_ENFORCED_MARKETPLACES = [
    types_1.Marketplaces.OKX,
    types_1.Marketplaces.ORDINALS_WALLET,
];
=======
exports.CONFIRMED_UTXO_ENFORCED_MARKETPLACES = [types_1.Marketplaces.UNISAT, types_1.Marketplaces.ORDINALS_WALLET];
exports.DUMMY_UTXO_ENFORCED_MARKETPLACES = [types_1.Marketplaces.OKX, types_1.Marketplaces.ORDINALS_WALLET, types_1.Marketplaces.MAGISAT, types_1.Marketplaces.MAGIC_EDEN];
>>>>>>> 67ba8d47
exports.ESTIMATE_TX_SIZE = 350;
exports.DUMMY_UTXO_SATS = 600 + 600;
function checkPaymentType(payment, network) {
    return (script) => {
        try {
            return payment({ output: script, network: network });
        }
        catch (error) {
            return false;
        }
    };
}
const nativeSegwitFormat = (script, network) => {
    const p2wpkh = checkPaymentType(bitcoin.payments.p2wpkh, network)(script);
    return {
        data: p2wpkh,
    };
};
const nestedSegwitFormat = (script, network) => {
    const p2sh = checkPaymentType(bitcoin.payments.p2sh, network)(script);
    return {
        data: p2sh,
    };
};
const taprootFormat = (script, network) => {
    const p2tr = checkPaymentType(bitcoin.payments.p2tr, network)(script);
    return {
        data: p2tr,
    };
};
function getOutputFormat(script, network) {
    const p2sh = nestedSegwitFormat(script, network);
    if (p2sh.data) {
        return interface_1.AddressType.P2SH_P2WPKH;
    }
    const p2wpkh = nativeSegwitFormat(script, network);
    if (p2wpkh.data) {
        return interface_1.AddressType.P2WPKH;
    }
    const p2tr = taprootFormat(script, network);
    if (p2tr.data) {
        return interface_1.AddressType.P2TR;
    }
}
function getTxSizeByAddressType(addressType) {
    switch (addressType) {
        case interface_1.AddressType.P2TR:
            return { input: 42, output: 43, txHeader: 10.5, witness: 66 };
        case interface_1.AddressType.P2WPKH:
            return { input: 42, output: 43, txHeader: 10.5, witness: 112.5 };
        case interface_1.AddressType.P2SH_P2WPKH:
            return { input: 64, output: 32, txHeader: 10, witness: 105 };
        default:
            throw new Error('Invalid address type');
    }
}
function getUTXOsToCoverAmount({ utxos, amountNeeded, excludedUtxos = [], insistConfirmedUtxos = false, }) {
    try {
        let sum = 0;
        const result = [];
        for (let utxo of utxos) {
            if (isExcludedUtxo(utxo, excludedUtxos)) {
                // Check if the UTXO should be excluded
                continue;
            }
            if (insistConfirmedUtxos && utxo.confirmations == 0) {
                continue;
            }
            const currentUTXO = utxo;
            sum += currentUTXO.satoshis;
            result.push(currentUTXO);
            if (sum > amountNeeded) {
                return result;
            }
        }
        return [];
    }
    catch (err) {
        throw new Error(err);
    }
}
exports.getUTXOsToCoverAmount = getUTXOsToCoverAmount;
function isExcludedUtxo(utxo, excludedUtxos) {
    return excludedUtxos?.some((excluded) => excluded?.txId === utxo?.txId &&
        excluded?.outputIndex === utxo?.outputIndex);
}
exports.isExcludedUtxo = isExcludedUtxo;
function getAllUTXOsWorthASpecificValue(utxos, value) {
    return utxos.filter((utxo) => utxo?.satoshis === value);
}
exports.getAllUTXOsWorthASpecificValue = getAllUTXOsWorthASpecificValue;
function addInputConditionally(inputData, addressType, pubKey) {
    if (addressType === interface_1.AddressType.P2TR) {
        inputData['tapInternalKey'] = (0, utils_1.assertHex)(Buffer.from(pubKey, 'hex'));
    }
    return inputData;
}
exports.addInputConditionally = addInputConditionally;
function getBidCostEstimate(offers, feeRate) {
    let costEstimate = 0;
    for (let i = 0; i < offers?.length; i++) {
        let offerPrice = offers[i]?.price ? offers[i].price : offers[i]?.totalPrice;
        costEstimate +=
            offerPrice + parseInt((exports.maxTxSizeForOffers * feeRate).toFixed(0));
    }
    const totalCost = costEstimate;
    return totalCost;
}
exports.getBidCostEstimate = getBidCostEstimate;
/**
 *
 * ONLY INSIST retrieving confirmed utxos IF ALL the offers are from CONFIRMED_UTXO_ENFORCED_MARKETPLACES
 * Otherwise if there is AT LEAST ONE offer from a marketplace that does not enforce confirmed
 * utxos, DONT INSIST retrieving confirmed utxos.
 *  */
async function canAddressAffordBid({ address, estimatedCost, offers, provider, }) {
    let insistConfirmedUtxos = true;
    const { utxos } = await (0, utxo_1.addressSpendableUtxos)({ address, provider });
    for (let i = 0; i < offers.length; i++) {
        const mktPlace = types_1.marketplaceName[offers[i]?.marketplace];
        if (!exports.CONFIRMED_UTXO_ENFORCED_MARKETPLACES.includes(mktPlace)) {
            insistConfirmedUtxos = false;
            break;
        }
        const excludedUtxos = getAllUTXOsWorthASpecificValue(utxos, 600).slice(0, 2);
        const retrievedUtxos = getUTXOsToCoverAmount({
            utxos,
            amountNeeded: estimatedCost,
            excludedUtxos,
            insistConfirmedUtxos,
        });
        retrievedUtxos.push(...excludedUtxos);
        return {
            offers_: offers,
            estimatedCost,
            utxos: retrievedUtxos,
            canAfford: retrievedUtxos.length > 0,
        };
    }
}
exports.canAddressAffordBid = canAddressAffordBid;
function calculateAmountGathered(utxoArray) {
    return utxoArray?.reduce((prev, currentValue) => prev + currentValue.satoshis, 0);
}
exports.calculateAmountGathered = calculateAmountGathered;
async function selectSpendAddress({ offers, provider, feeRate, account, }) {
    feeRate = await sanitizeFeeRate(provider, feeRate);
    const estimatedCost = getBidCostEstimate(offers, feeRate);
    for (let i = 0; i < account.spendStrategy.addressOrder.length; i++) {
        if (account.spendStrategy.addressOrder[i] === 'taproot' ||
            account.spendStrategy.addressOrder[i] === 'nativeSegwit') {
            const address = account[account.spendStrategy.addressOrder[i]].address;
            let pubkey = account[account.spendStrategy.addressOrder[i]].pubkey;
            const afford = await canAddressAffordBid({
                address,
                estimatedCost,
                offers,
                provider,
            });
            const { utxos, canAfford, offers_ } = afford;
            if (canAfford) {
                const selectedSpendAddress = address;
                const selectedSpendPubkey = pubkey;
                const addressType = (0, __1.getAddressType)(selectedSpendAddress);
                return {
                    address: selectedSpendAddress,
                    pubKey: selectedSpendPubkey,
                    addressType,
                    utxos,
                    offers: offers_,
                };
            }
        }
        if (i === account.spendStrategy.addressOrder.length - 1) {
            throw new Error('Not enough (confirmed) satoshis available to buy marketplace offers, need  ' +
                estimatedCost +
                ' sats');
        }
    }
}
exports.selectSpendAddress = selectSpendAddress;
async function sanitizeFeeRate(provider, feeRate) {
    if (feeRate < 0 || !Number.isSafeInteger(feeRate)) {
        return (await provider.esplora.getFeeEstimates())['1'];
    }
    return feeRate;
}
exports.sanitizeFeeRate = sanitizeFeeRate;
<<<<<<< HEAD
async function prepareAddressForDummyUtxos({ address, network, pubKey, feeRate, addressType, utxos = [], }) {
    try {
        const paddingUtxos = getAllUTXOsWorthASpecificValue(utxos, 600);
        if (paddingUtxos.length < 2) {
            return dummyUtxosPsbt({
                address,
                utxos,
                network,
                feeRate,
                pubKey,
                addressType,
            });
=======
async function prepareAddressForDummyUtxos({ address, network, pubKey, feeRate, addressType, nUtxos = 2, utxos = [] }) {
    try {
        const paddingUtxos = getAllUTXOsWorthASpecificValue(utxos, 600);
        if (paddingUtxos.length < nUtxos) {
            return dummyUtxosPsbt({ address, utxos, network, feeRate, pubKey, addressType, nUtxos });
>>>>>>> 67ba8d47
        }
        return null;
    }
    catch (err) {
        throw new Error(`An error occured while preparing address for dummy utxos ${err.message}`);
    }
}
exports.prepareAddressForDummyUtxos = prepareAddressForDummyUtxos;
<<<<<<< HEAD
function dummyUtxosPsbt({ address, utxos, feeRate, pubKey, addressType, network, }) {
    const amountNeeded = exports.DUMMY_UTXO_SATS + parseInt((exports.ESTIMATE_TX_SIZE * feeRate).toFixed(0));
=======
function dummyUtxosPsbt({ address, utxos, feeRate, pubKey, addressType, network, nUtxos = 2 }) {
    const amountNeeded = (exports.DUMMY_UTXO_SATS + parseInt((exports.ESTIMATE_TX_SIZE * feeRate).toFixed(0)));
>>>>>>> 67ba8d47
    const retrievedUtxos = getUTXOsToCoverAmount({
        utxos,
        amountNeeded,
    });
    if (retrievedUtxos.length === 0) {
        throw new Error('No utxos available');
    }
    const txInputs = [];
    const txOutputs = [];
    retrievedUtxos.forEach((utxo) => {
        const input = addInputConditionally({
            hash: utxo.txId,
            index: utxo.outputIndex,
            witnessUtxo: {
                value: utxo.satoshis,
                script: Buffer.from(utxo.scriptPk, 'hex'),
            },
        }, addressType, pubKey);
        txInputs.push(input);
    });
    const amountRetrieved = calculateAmountGathered(retrievedUtxos);
    const changeAmount = amountRetrieved - amountNeeded;
    let changeOutput = null;
    for (let i = 0; i < nUtxos; i++) {
        txOutputs.push({
            address,
            value: 600,
        });
    }
    if (changeAmount > 0)
        changeOutput = { address, value: changeAmount };
    return buildPsbtWithFee({
        inputTemplate: txInputs,
        outputTemplate: txOutputs,
        utxos,
        changeOutput,
        retrievedUtxos,
        spendAddress: address,
        spendPubKey: pubKey,
        amountRetrieved,
        spendAmount: exports.DUMMY_UTXO_SATS,
        feeRate,
        network,
        addressType,
    });
}
exports.dummyUtxosPsbt = dummyUtxosPsbt;
async function updateUtxos({ originalUtxos, txId, spendAddress, provider, }) {
    const txInfo = await provider.esplora.getTxInfo(txId);
    const spentInputs = txInfo.vin.map((input) => ({
        txId: input.txid,
        outputIndex: input.vout,
    }));
    const updatedUtxos = originalUtxos.filter((utxo) => !spentInputs.some((input) => input.txId === utxo.txId && input.outputIndex === utxo.outputIndex));
    // Add new UTXOs
    txInfo.vout.forEach((output, index) => {
        if (output.scriptpubkey_address === spendAddress &&
            output.value > __1.UTXO_DUST) {
            const newUtxo = {
                txId: txId,
                outputIndex: index,
                satoshis: output.value,
                scriptPk: output.scriptpubkey,
                address: output.scriptpubkey_address,
                inscriptions: [],
                confirmations: txInfo.status.confirmed ? 1 : 0,
            };
            updatedUtxos.push(newUtxo);
        }
    });
    return updatedUtxos;
}
exports.updateUtxos = updateUtxos;
function outputTxCheck({ blueprint, swapTx, output, index, }) {
    const matchAddress = blueprint.address == output.address;
    const dustAmount = output.value > __1.UTXO_DUST;
    const nonInscriptionUtxo = !(swapTx == true && index == 1);
    if (matchAddress && dustAmount && nonInscriptionUtxo) {
        return true;
    }
    else {
        return false;
    }
}
function batchMarketplaceOffer(offers) {
    const groupedOffers = {};
    // Group offers by marketplace
    offers.forEach((offer) => {
        if (!groupedOffers[offer.marketplace]) {
            groupedOffers[offer.marketplace] = [];
        }
        groupedOffers[offer.marketplace].push(offer);
    });
    return Object.entries(groupedOffers).flatMap(([marketplace, marketplaceOffers]) => {
        if (marketplace === 'unisat' || marketplace === 'ordinals-wallet' || marketplace === 'magisat') {
            const batchOffer = {
                ticker: marketplaceOffers[0].ticker,
                offerId: [],
                marketplace,
                price: [],
                unitPrice: [],
                totalPrice: [],
                amount: [],
                address: [],
                inscriptionId: [],
                outpoint: [],
            };
            marketplaceOffers.forEach((offer) => {
                batchOffer.offerId.push(offer.offerId);
                batchOffer.price?.push(offer.price || 0);
                batchOffer.unitPrice?.push(offer.unitPrice || 0);
                batchOffer.totalPrice?.push(offer.totalPrice || 0);
                if (marketplace === 'unisat' || marketplace === 'magisat') {
                    batchOffer.amount?.push(offer.amount || '');
                    batchOffer.address?.push(offer.address || '');
                }
                else if (marketplace === 'ordinals-wallet') {
                    batchOffer.inscriptionId?.push(offer.inscriptionId || '');
                    batchOffer.outpoint?.push(offer.outpoint || '');
                }
            });
            return [batchOffer];
        }
        else {
            return marketplaceOffers;
        }
    });
}
exports.batchMarketplaceOffer = batchMarketplaceOffer;
function psbtTxAddressTypes({ psbt, network, }) {
    const psbtInputs = psbt.data.inputs;
    const psbtOutputs = psbt.txOutputs;
    const inputAddressTypes = [];
    const outputAddressTypes = [];
    if (psbtInputs.length === 0 || psbtOutputs.length === 0) {
        throw new Error('PSBT requires at least one input & one output ');
    }
    psbtInputs.forEach((input) => {
        const witnessScript = input.witnessUtxo && input.witnessUtxo.script
            ? input.witnessUtxo.script
            : null;
        if (!witnessScript) {
            throw new Error('Invalid script');
        }
        inputAddressTypes.push(getOutputFormat(witnessScript, network));
    });
    psbtOutputs.forEach((output) => {
        outputAddressTypes.push(getOutputFormat(output.script, network));
    });
    return {
        inputAddressTypes,
        outputAddressTypes,
    };
}
exports.psbtTxAddressTypes = psbtTxAddressTypes;
function estimatePsbtFee({ txAddressTypes, witness = [], }) {
    const { inputAddressTypes, outputAddressTypes } = txAddressTypes;
    const witnessHeaderSize = 2;
    const inputVB = inputAddressTypes.reduce((j, inputType) => {
        const { input, txHeader, witness } = getTxSizeByAddressType(inputType);
        j.txHeader = txHeader;
        j.input += input;
        j.witness += witness;
        return j;
    }, {
        input: 0,
        witness: 0,
        txHeader: 0,
    });
    const outputVB = outputAddressTypes.reduce((k, outputType) => {
        const { output } = getTxSizeByAddressType(outputType);
        k += output;
        return k;
    }, 0);
    let witnessByteLength = 0;
    if (inputAddressTypes.includes(interface_1.AddressType.P2TR) && witness?.length) {
        witnessByteLength = witness.reduce((u, witness) => (u += witness.byteLength), 0);
    }
    const witnessSize = inputVB.witness + (witness?.length ? witnessByteLength : 0);
    const baseTotal = inputVB.input + inputVB.txHeader + outputVB;
    let witnessTotal = 0;
    if (witness?.length) {
        witnessTotal = witnessSize;
    }
    else if (witnessSize > 0) {
        witnessTotal = witnessHeaderSize + witnessSize;
    }
    const sum = baseTotal + witnessTotal;
    const weight = baseTotal * 3 + sum;
    return Math.ceil(weight / 4);
}
exports.estimatePsbtFee = estimatePsbtFee;
function buildPsbtWithFee({ inputTemplate = [], outputTemplate = [], utxos, changeOutput, retrievedUtxos = [], spendAddress, spendPubKey, amountRetrieved, spendAmount, addressType, feeRate, network, }) {
    if (inputTemplate.length === 0 || outputTemplate.length === 0) {
        throw new Error('Cant create a psbt with 0 inputs & outputs');
    }
    const inputAddressTypes = [];
    const outputAddressTypes = [];
    inputTemplate.forEach((input) => inputAddressTypes.push(getOutputFormat(input.witnessUtxo.script, network)));
    outputTemplate.forEach((output) => outputAddressTypes.push((0, __1.getAddressType)(output.address)));
    if (changeOutput != null)
        outputAddressTypes.push((0, __1.getAddressType)(changeOutput.address));
    const txAddressTypes = { inputAddressTypes, outputAddressTypes };
    const finalTxSize = estimatePsbtFee({ txAddressTypes });
    const finalFee = parseInt((finalTxSize * feeRate).toFixed(0));
    let newAmountNeeded = spendAmount + finalFee;
    let changeAmount = amountRetrieved - newAmountNeeded;
    if (changeAmount < 0) {
        const additionalUtxos = getUTXOsToCoverAmount({
            utxos,
            amountNeeded: newAmountNeeded,
            excludedUtxos: retrievedUtxos,
        });
        if (additionalUtxos.length > 0) {
            // Merge new UTXOs with existing ones and create new templates for recursion
            retrievedUtxos = retrievedUtxos.concat(additionalUtxos);
            additionalUtxos.forEach((utxo) => {
                const input = addInputConditionally({
                    hash: utxo.txId,
                    index: utxo.outputIndex,
                    witnessUtxo: {
                        value: utxo.satoshis,
                        script: Buffer.from(utxo.scriptPk, 'hex'),
                    },
                }, addressType, spendPubKey);
                inputTemplate.push(input);
            });
            amountRetrieved = calculateAmountGathered(retrievedUtxos);
            changeAmount = amountRetrieved - newAmountNeeded;
            if (changeAmount > 0)
                changeOutput = { address: spendAddress, value: changeAmount };
            return buildPsbtWithFee({
                spendAddress,
                utxos,
                spendAmount,
                feeRate,
                spendPubKey,
                amountRetrieved,
                addressType,
                network,
                changeOutput,
                retrievedUtxos,
                inputTemplate,
                outputTemplate,
            });
        }
        else {
            throw new Error('Insufficient funds: cannot cover transaction fee with available UTXOs');
        }
    }
    else {
        if (changeAmount > 0)
            outputTemplate.push({ address: spendAddress, value: changeAmount });
        const finalPsbtTx = new bitcoin.Psbt({ network });
        inputTemplate.forEach((input) => finalPsbtTx.addInput(input));
        outputTemplate.forEach((output) => finalPsbtTx.addOutput(output));
        return {
            psbtHex: finalPsbtTx.toHex(),
            psbtBase64: finalPsbtTx.toBase64(),
            inputTemplate,
            outputTemplate,
        };
    }
}
exports.buildPsbtWithFee = buildPsbtWithFee;
//# sourceMappingURL=helpers.js.map<|MERGE_RESOLUTION|>--- conflicted
+++ resolved
@@ -1,6 +1,6 @@
 "use strict";
 Object.defineProperty(exports, "__esModule", { value: true });
-exports.buildPsbtWithFee = exports.estimatePsbtFee = exports.psbtTxAddressTypes = exports.batchMarketplaceOffer = exports.updateUtxos = exports.dummyUtxosPsbt = exports.prepareAddressForDummyUtxos = exports.sanitizeFeeRate = exports.selectSpendAddress = exports.calculateAmountGathered = exports.canAddressAffordBid = exports.getBidCostEstimate = exports.addInputConditionally = exports.getAllUTXOsWorthASpecificValue = exports.isExcludedUtxo = exports.getUTXOsToCoverAmount = exports.DUMMY_UTXO_SATS = exports.ESTIMATE_TX_SIZE = exports.DUMMY_UTXO_ENFORCED_MARKETPLACES = exports.CONFIRMED_UTXO_ENFORCED_MARKETPLACES = exports.maxTxSizeForOffers = void 0;
+exports.buildPsbtWithFee = exports.estimatePsbtFee = exports.psbtTxAddressTypes = exports.batchMarketplaceOffer = exports.outputTxCheck = exports.updateUtxos = exports.dummyUtxosPsbt = exports.prepareAddressForDummyUtxos = exports.sanitizeFeeRate = exports.selectSpendAddress = exports.calculateAmountGathered = exports.canAddressAffordBid = exports.getBidCostEstimate = exports.addInputConditionally = exports.getAllUTXOsWorthASpecificValue = exports.isExcludedUtxo = exports.getUTXOsToCoverAmount = exports.DUMMY_UTXO_SATS = exports.ESTIMATE_TX_SIZE = exports.DUMMY_UTXO_ENFORCED_MARKETPLACES = exports.CONFIRMED_UTXO_ENFORCED_MARKETPLACES = exports.maxTxSizeForOffers = void 0;
 const tslib_1 = require("tslib");
 const utxo_1 = require("../utxo/utxo");
 const types_1 = require("./types");
@@ -9,7 +9,6 @@
 const bitcoin = tslib_1.__importStar(require("bitcoinjs-lib"));
 const __1 = require("..");
 exports.maxTxSizeForOffers = 482;
-<<<<<<< HEAD
 exports.CONFIRMED_UTXO_ENFORCED_MARKETPLACES = [
     types_1.Marketplaces.UNISAT,
     types_1.Marketplaces.ORDINALS_WALLET,
@@ -17,11 +16,9 @@
 exports.DUMMY_UTXO_ENFORCED_MARKETPLACES = [
     types_1.Marketplaces.OKX,
     types_1.Marketplaces.ORDINALS_WALLET,
+    types_1.Marketplaces.MAGISAT,
+    types_1.Marketplaces.MAGIC_EDEN,
 ];
-=======
-exports.CONFIRMED_UTXO_ENFORCED_MARKETPLACES = [types_1.Marketplaces.UNISAT, types_1.Marketplaces.ORDINALS_WALLET];
-exports.DUMMY_UTXO_ENFORCED_MARKETPLACES = [types_1.Marketplaces.OKX, types_1.Marketplaces.ORDINALS_WALLET, types_1.Marketplaces.MAGISAT, types_1.Marketplaces.MAGIC_EDEN];
->>>>>>> 67ba8d47
 exports.ESTIMATE_TX_SIZE = 350;
 exports.DUMMY_UTXO_SATS = 600 + 600;
 function checkPaymentType(payment, network) {
@@ -200,6 +197,11 @@
                 estimatedCost +
                 ' sats');
         }
+        if (i === account.spendStrategy.addressOrder.length - 1) {
+            throw new Error('Not enough (confirmed) satoshis available to buy marketplace offers, need  ' +
+                estimatedCost +
+                ' sats');
+        }
     }
 }
 exports.selectSpendAddress = selectSpendAddress;
@@ -210,11 +212,10 @@
     return feeRate;
 }
 exports.sanitizeFeeRate = sanitizeFeeRate;
-<<<<<<< HEAD
-async function prepareAddressForDummyUtxos({ address, network, pubKey, feeRate, addressType, utxos = [], }) {
+async function prepareAddressForDummyUtxos({ address, network, pubKey, feeRate, addressType, nUtxos = 2, utxos = [], }) {
     try {
         const paddingUtxos = getAllUTXOsWorthASpecificValue(utxos, 600);
-        if (paddingUtxos.length < 2) {
+        if (paddingUtxos.length < nUtxos) {
             return dummyUtxosPsbt({
                 address,
                 utxos,
@@ -222,14 +223,8 @@
                 feeRate,
                 pubKey,
                 addressType,
+                nUtxos,
             });
-=======
-async function prepareAddressForDummyUtxos({ address, network, pubKey, feeRate, addressType, nUtxos = 2, utxos = [] }) {
-    try {
-        const paddingUtxos = getAllUTXOsWorthASpecificValue(utxos, 600);
-        if (paddingUtxos.length < nUtxos) {
-            return dummyUtxosPsbt({ address, utxos, network, feeRate, pubKey, addressType, nUtxos });
->>>>>>> 67ba8d47
         }
         return null;
     }
@@ -238,13 +233,10 @@
     }
 }
 exports.prepareAddressForDummyUtxos = prepareAddressForDummyUtxos;
-<<<<<<< HEAD
-function dummyUtxosPsbt({ address, utxos, feeRate, pubKey, addressType, network, }) {
+function dummyUtxosPsbt({ address, utxos, feeRate, pubKey, addressType, network, nUtxos = 2, }) {
+    const txInputs = [];
+    const txOutputs = [];
     const amountNeeded = exports.DUMMY_UTXO_SATS + parseInt((exports.ESTIMATE_TX_SIZE * feeRate).toFixed(0));
-=======
-function dummyUtxosPsbt({ address, utxos, feeRate, pubKey, addressType, network, nUtxos = 2 }) {
-    const amountNeeded = (exports.DUMMY_UTXO_SATS + parseInt((exports.ESTIMATE_TX_SIZE * feeRate).toFixed(0)));
->>>>>>> 67ba8d47
     const retrievedUtxos = getUTXOsToCoverAmount({
         utxos,
         amountNeeded,
@@ -252,8 +244,17 @@
     if (retrievedUtxos.length === 0) {
         throw new Error('No utxos available');
     }
-    const txInputs = [];
-    const txOutputs = [];
+    retrievedUtxos.forEach((utxo) => {
+        const input = addInputConditionally({
+            hash: utxo.txId,
+            index: utxo.outputIndex,
+            witnessUtxo: {
+                value: utxo.satoshis,
+                script: Buffer.from(utxo.scriptPk, 'hex'),
+            },
+        }, addressType, pubKey);
+        txInputs.push(input);
+    });
     retrievedUtxos.forEach((utxo) => {
         const input = addInputConditionally({
             hash: utxo.txId,
@@ -329,6 +330,7 @@
         return false;
     }
 }
+exports.outputTxCheck = outputTxCheck;
 function batchMarketplaceOffer(offers) {
     const groupedOffers = {};
     // Group offers by marketplace
@@ -339,7 +341,9 @@
         groupedOffers[offer.marketplace].push(offer);
     });
     return Object.entries(groupedOffers).flatMap(([marketplace, marketplaceOffers]) => {
-        if (marketplace === 'unisat' || marketplace === 'ordinals-wallet' || marketplace === 'magisat') {
+        if (marketplace === 'unisat' ||
+            marketplace === 'ordinals-wallet' ||
+            marketplace === 'magisat') {
             const batchOffer = {
                 ticker: marketplaceOffers[0].ticker,
                 offerId: [],
