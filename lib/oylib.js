--- conflicted
+++ resolved
@@ -62,12 +62,8 @@
     /**
      * Initializes a new instance of the Wallet class.
      */
-<<<<<<< HEAD
     constructor(opts) {
         const options = Object.assign(Object.assign({}, constants_1.defaultNetworkOptions[opts.network]), opts);
-=======
-    constructor(options = constants_1.defaultNetworkOptions) {
->>>>>>> 519dccb4
         this.apiClient = new apiclient_1.OylApiClient({
             host: 'https://api.oyl.gg',
             testnet: options.network == 'testnet' ? true : null,
@@ -179,7 +175,6 @@
         return __awaiter(this, void 0, void 0, function* () {
             try {
                 const wallet = yield wallet_1.accounts.importMnemonic(mnemonic, hdPath, addrType, this.network);
-                console.log(wallet.keyring.wallets);
                 this.wallet = wallet;
                 const meta = yield this.getUtxosArtifacts({ address: wallet['address'] });
                 const data = {
@@ -545,7 +540,7 @@
             if (!result.allowed) {
                 throw new Error(result['reject-reason']);
             }
-            // await this.sandshrewBtcClient.bitcoindRpc.sendRawTransaction(rawTxn)
+            yield this.sandshrewBtcClient.bitcoindRpc.sendRawTransaction(rawTxn);
             return { txnId: txnId, rawTxn: rawTxn };
         });
     }
