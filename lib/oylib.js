"use strict";
var __createBinding = (this && this.__createBinding) || (Object.create ? (function(o, m, k, k2) {
    if (k2 === undefined) k2 = k;
    var desc = Object.getOwnPropertyDescriptor(m, k);
    if (!desc || ("get" in desc ? !m.__esModule : desc.writable || desc.configurable)) {
      desc = { enumerable: true, get: function() { return m[k]; } };
    }
    Object.defineProperty(o, k2, desc);
}) : (function(o, m, k, k2) {
    if (k2 === undefined) k2 = k;
    o[k2] = m[k];
}));
var __setModuleDefault = (this && this.__setModuleDefault) || (Object.create ? (function(o, v) {
    Object.defineProperty(o, "default", { enumerable: true, value: v });
}) : function(o, v) {
    o["default"] = v;
});
var __importStar = (this && this.__importStar) || function (mod) {
    if (mod && mod.__esModule) return mod;
    var result = {};
    if (mod != null) for (var k in mod) if (k !== "default" && Object.prototype.hasOwnProperty.call(mod, k)) __createBinding(result, mod, k);
    __setModuleDefault(result, mod);
    return result;
};
var __awaiter = (this && this.__awaiter) || function (thisArg, _arguments, P, generator) {
    function adopt(value) { return value instanceof P ? value : new P(function (resolve) { resolve(value); }); }
    return new (P || (P = Promise))(function (resolve, reject) {
        function fulfilled(value) { try { step(generator.next(value)); } catch (e) { reject(e); } }
        function rejected(value) { try { step(generator["throw"](value)); } catch (e) { reject(e); } }
        function step(result) { result.done ? resolve(result.value) : adopt(result.value).then(fulfilled, rejected); }
        step((generator = generator.apply(thisArg, _arguments || [])).next());
    });
};
var __asyncValues = (this && this.__asyncValues) || function (o) {
    if (!Symbol.asyncIterator) throw new TypeError("Symbol.asyncIterator is not defined.");
    var m = o[Symbol.asyncIterator], i;
    return m ? m.call(o) : (o = typeof __values === "function" ? __values(o) : o[Symbol.iterator](), i = {}, verb("next"), verb("throw"), verb("return"), i[Symbol.asyncIterator] = function () { return this; }, i);
    function verb(n) { i[n] = o[n] && function (v) { return new Promise(function (resolve, reject) { v = o[n](v), settle(resolve, reject, v.done, v.value); }); }; }
    function settle(resolve, reject, d, v) { Promise.resolve(v).then(function(v) { resolve({ value: v, done: d }); }, reject); }
};
Object.defineProperty(exports, "__esModule", { value: true });
exports.Oyl = exports.LEGACY_HD_PATH = exports.SEGWIT_HD_PATH = exports.TAPROOT_HD_PATH = exports.NESTED_SEGWIT_HD_PATH = void 0;
const constants_1 = require("./shared/constants");
const txbuilder_1 = require("./txbuilder");
const utils_1 = require("./shared/utils");
const transactions = __importStar(require("./transactions"));
const accounts_1 = require("./wallet/accounts");
const wallet_1 = require("./wallet");
const accountsManager_1 = require("./wallet/accountsManager");
const interface_1 = require("./shared/interface");
const apiclient_1 = require("./apiclient");
const bitcoin = __importStar(require("bitcoinjs-lib"));
const provider_1 = require("./rpclient/provider");
const transactions_1 = require("./transactions");
exports.NESTED_SEGWIT_HD_PATH = "m/49'/0'/0'/0";
exports.TAPROOT_HD_PATH = "m/86'/0'/0'/0";
exports.SEGWIT_HD_PATH = "m/84'/0'/0'/0";
exports.LEGACY_HD_PATH = "m/44'/0'/0'/0";
const RequiredPath = [
    exports.LEGACY_HD_PATH,
    exports.NESTED_SEGWIT_HD_PATH,
    exports.SEGWIT_HD_PATH,
    exports.TAPROOT_HD_PATH,
];
class Oyl {
    /**
     * Initializes a new instance of the Wallet class.
     */
    constructor(opts = constants_1.defaultNetworkOptions.mainnet) {
        const options = Object.assign(Object.assign({}, constants_1.defaultNetworkOptions[opts.network]), opts);
        this.apiClient = new apiclient_1.OylApiClient({
            host: 'https://api.oyl.gg',
            testnet: options.network == 'testnet' ? true : null,
        });
        const rpcUrl = `${options.baseUrl}/${options.version}/${options.projectId}`;
        const provider = new provider_1.Provider(rpcUrl);
        this.network = (0, utils_1.getNetwork)(options.network);
        this.sandshrewBtcClient = provider.sandshrew;
        this.esploraRpc = provider.esplora;
        this.ordRpc = provider.ord;
        this.currentNetwork =
            options.network === 'mainnet' ? 'main' : options.network;
    }
    /**
     * Gets a summary of the given address(es).
     * @param {string | string[]} address - A single address or an array of addresses.
     * @returns {Promise<Object[]>} A promise that resolves to an array of address summaries.
     */
    getAddressSummary({ address, includeInscriptions, }) {
        return __awaiter(this, void 0, void 0, function* () {
            const addressesUtxo = [];
            for (let i = 0; i < address.length; i++) {
                let utxos = yield this.getUtxos([address][i], includeInscriptions);
                addressesUtxo[i] = {};
                addressesUtxo[i]['utxo'] = utxos.unspent_outputs;
                addressesUtxo[i]['balance'] = transactions.calculateBalance(utxos.unspent_outputs);
            }
            return addressesUtxo;
        });
    }
    /**
     * Derives a Taproot address from the given public key.
     * @param {string} publicKey - The public key to derive the address from.
     * @returns {string} A promise that resolves to the derived Taproot address.
     */
    getTaprootAddress({ publicKey }) {
        try {
            const address = (0, accounts_1.publicKeyToAddress)(publicKey, interface_1.AddressType.P2TR, this.network);
            return address;
        }
        catch (err) {
            return err;
        }
    }
    /**
     * Retrieves details for a specific BRC-20 token associated with the given address.
     * @param {string} address - The address to query BRC-20 token details from.
     * @param {string} ticker - The ticker symbol of the BRC-20 token to retrieve details for.
     * @returns {Promise<TickerDetails>} A promise that resolves to the details of the specified BRC-20 token.
     */
    getSingleBrcTickerDetails(address, ticker) {
        return __awaiter(this, void 0, void 0, function* () {
            const response = yield this.apiClient.getBrc20sByAddress(address);
            const tickerDetails = response.data.find((details) => details.ticker.toLowerCase() === ticker.toLowerCase());
            return tickerDetails;
        });
    }
    /**
     * Initializes a wallet from a mnemonic phrase with the specified parameters.
     * @param {Object} options - The options object.
     * @param {string} options.mnemonic - The mnemonic phrase used to initialize the wallet.
     * @param {string} [options.type='taproot'] - The type of wallet to create. Options are 'taproot', 'segwit', 'legacy'.
     * @param {string} [options.hdPath=RequiredPath[3]] - The HD path to derive addresses from.
     * @returns {Promise<any>} A promise that resolves to the wallet data including keyring and assets.
     * @throws {Error} Throws an error if initialization fails.
     */
    fromPhrase({ mnemonic, addrType = interface_1.AddressType.P2TR, hdPath = RequiredPath[3], }) {
        return __awaiter(this, void 0, void 0, function* () {
            try {
                const wallet = yield wallet_1.accounts.importMnemonic(mnemonic, hdPath, addrType, this.network);
                this.wallet = wallet;
                const data = {
                    keyring: wallet,
                };
                this.mnemonic = mnemonic;
                return data;
            }
            catch (err) {
                return err;
            }
        });
    }
    /**
     * Recovers a wallet using the given options.
     * @param {RecoverAccountOptions} options - Options necessary for account recovery.
     * @returns {Promise<any>} A promise that resolves to the recovered wallet payload.
     * @throws {Error} Throws an error if recovery fails.
     */
    recoverWallet(options) {
        return __awaiter(this, void 0, void 0, function* () {
            try {
                const wallet = new accountsManager_1.AccountManager(Object.assign(Object.assign({}, options), { network: this.network }));
                const walletPayload = yield wallet.recoverAccounts();
                return walletPayload;
            }
            catch (error) {
                return error;
            }
        });
    }
    /**
     * Adds a new account to the wallet using the given options.
     * @param {RecoverAccountOptions} options - Options describing the account to be added.
     * @returns {Promise<any>} A promise that resolves to the payload of the newly added account.
     * @throws {Error} Throws an error if adding the account fails.
     */
    addAccountToWallet(options) {
        return __awaiter(this, void 0, void 0, function* () {
            try {
                const wallet = new accountsManager_1.AccountManager(Object.assign(Object.assign({}, options), { network: this.network }));
                const walletPayload = yield wallet.addAccount();
                return walletPayload;
            }
            catch (error) {
                return error;
            }
        });
    }
    /**
     * Initializes a new Oyl account with taproot & segwit HDKeyrings  within the wallet.
     * @returns {Promise<any>} A promise that resolves to the payload of the initialized accounts.
     * @throws {Error} Throws an error if the initialization fails.
     */
    initializeWallet() {
        return __awaiter(this, void 0, void 0, function* () {
            try {
                const wallet = new accountsManager_1.AccountManager({
                    network: this.network,
                    customPath: this.network == (0, utils_1.getNetwork)('testnet') ? 'testnet' : null,
                });
                const walletPayload = yield wallet.initializeAccounts();
                return walletPayload;
            }
            catch (error) {
                return error;
            }
        });
    }
    /**
     * Derives a SegWit address from a given public key.
     * @param {Object} param0 - An object containing the public key.
     * @param {string} param0.publicKey - The public key to derive the SegWit address from.
     * @returns {Promise<string>} A promise that resolves to the derived SegWit address.
     * @throws {Error} Throws an error if address derivation fails.
     */
    getSegwitAddress({ publicKey }) {
        return __awaiter(this, void 0, void 0, function* () {
            const address = (0, accounts_1.publicKeyToAddress)(publicKey, interface_1.AddressType.P2WPKH, this.network);
            return address;
        });
    }
    /**
     * Creates a new Oyl with an optional specific derivation type.
     * @param {object} param0 - Object containing the type of derivation.
     * @param {string} [param0.type] - Optional type of derivation path.
     * @returns {{keyring: HdKeyring, address: string}} The newly created wallet object.
     */
    createWallet({ type }) {
        try {
            let hdPath;
            let addrType;
            switch (type) {
                case 'taproot':
                    addrType = interface_1.AddressType.P2TR;
                    hdPath = RequiredPath[3];
                    break;
                case 'segwit':
                    addrType = interface_1.AddressType.P2WPKH;
                    hdPath = RequiredPath[2];
                    break;
                case 'nested-segwit':
                    addrType = interface_1.AddressType.P2SH_P2WPKH;
                    hdPath = RequiredPath[1];
                case 'legacy':
                    addrType = interface_1.AddressType.P2PKH;
                    hdPath = RequiredPath[0];
                    break;
                default:
                    addrType = interface_1.AddressType.P2TR;
                    hdPath = RequiredPath[3];
                    break;
            }
            const wallet = wallet_1.accounts.createWallet(hdPath, addrType, this.network);
            return wallet;
        }
        catch (err) {
            return err;
        }
    }
    /**
     * Fetches the balance details including confirmed and pending amounts for a given address.
     * @param {Object} param0 - An object containing the address property.
     * @param {string} param0.address - The address for which to fetch balance details.
     * @returns {Promise<any>} A promise that resolves to an object containing balance and its USD value.
     * @throws {Error} Throws an error if the balance retrieval fails.
     */
    getMetaBalance({ address }) {
        return __awaiter(this, void 0, void 0, function* () {
            const addressSummary = yield this.getAddressSummary({ address });
            const confirmAmount = addressSummary.reduce((total, addr) => {
                const confirmedUtxos = addr.utxo.filter((utxo) => utxo.confirmations > 0);
                return (total + confirmedUtxos.reduce((sum, utxo) => sum + utxo.value / 1e8, 0));
            }, 0);
            const pendingAmount = addressSummary.reduce((total, addr) => {
                const unconfirmedUtxos = addr.utxo.filter((utxo) => utxo.confirmations === 0);
                return (total +
                    unconfirmedUtxos.reduce((sum, utxo) => sum + utxo.value / 1e8, 0));
            }, 0);
            const amount = confirmAmount + pendingAmount;
            const usdValue = yield transactions.convertUsdValue(amount);
            const response = {
                confirm_amount: confirmAmount.toFixed(8),
                pending_amount: pendingAmount.toFixed(8),
                amount: amount.toFixed(8),
                usd_value: usdValue,
            };
            return response;
        });
    }
    getUtxos(address, includeInscriptions = true) {
        return __awaiter(this, void 0, void 0, function* () {
            const utxosResponse = yield this.esploraRpc.getAddressUtxo(address);
            const formattedUtxos = [];
            let filtered = utxosResponse;
            if (!includeInscriptions) {
                filtered = utxosResponse.filter((utxo) => utxo.value > 546);
            }
            for (const utxo of filtered) {
                const transactionDetails = yield this.esploraRpc.getTxInfo(utxo.txid);
                const voutEntry = transactionDetails.vout.find((v) => v.scriptpubkey_address === address);
                formattedUtxos.push({
                    tx_hash_big_endian: utxo.txid,
                    tx_output_n: utxo.vout,
                    value: utxo.value,
                    confirmations: utxo.status.confirmed ? 3 : 0,
                    script: voutEntry.scriptpubkey,
                    tx_index: 0,
                });
            }
            return { unspent_outputs: formattedUtxos };
        });
    }
    /**
     * Retrieves the transaction history for a given address and processes the transactions.
     * @param {Object} param0 - An object containing the address property.
     * @param {string} param0.address - The address for which to fetch transaction history.
     * @returns {Promise<any[]>} A promise that resolves to an array of processed transaction details.
     * @throws {Error} Throws an error if transaction history retrieval fails.
     */
    getTxHistory({ addresses }) {
        return __awaiter(this, void 0, void 0, function* () {
            try {
                if (addresses.length > 2) {
                    throw new Error('Only accepts a max of 2 addresses');
                }
                const utxoPromises = addresses.map((address, index) => this.esploraRpc._call('esplora_address::txs', [address]));
                const currentBlock = yield this.esploraRpc._call('esplora_blocks:tip:height', []);
                const resolvedUtxoPromises = yield Promise.all(utxoPromises);
                const combinedHistory = resolvedUtxoPromises.flat();
                const removedDuplicatesArray = new Map(combinedHistory.map((item) => [item.txid, item]));
                const finalCombinedHistory = Array.from(removedDuplicatesArray.values());
                const processedTxns = finalCombinedHistory.map((tx) => {
                    const { txid, vout, size, vin, status, fee } = tx;
                    const blockDelta = currentBlock - status.block_height + 1;
                    const confirmations = blockDelta > 0 ? blockDelta : 0;
                    const inputAddress = vin.find(({ prevout }) => prevout.scriptpubkey_address === addresses[0] ||
                        prevout.scriptpubkey_address === addresses[1]);
                    let vinSum = 0;
                    let voutSum = 0;
                    for (let input of vin) {
                        if (addresses.includes(input.prevout.scriptpubkey_address)) {
                            vinSum += input.prevout.value;
                        }
                    }
                    for (let output of vout) {
                        if (addresses.includes(output.scriptpubkey_address)) {
                            voutSum += output.value;
                        }
                    }
                    const txDetails = {};
                    txDetails['txId'] = txid;
                    txDetails['confirmations'] = confirmations;
                    txDetails['type'] = inputAddress ? 'sent' : 'received';
                    txDetails['blockTime'] = status.block_time;
                    txDetails['blockHeight'] = status.block_height;
                    txDetails['fee'] = fee;
                    txDetails['feeRate'] = Math.floor(fee / size);
                    txDetails['vinSum'] = vinSum;
                    txDetails['voutSum'] = voutSum;
                    txDetails['amount'] = inputAddress ? vinSum - voutSum - fee : voutSum;
                    txDetails['symbol'] = 'BTC';
                    return txDetails;
                });
                return processedTxns;
            }
            catch (error) {
                console.log(error);
            }
        });
    }
    getTaprootTxHistory({ taprootAddress }) {
        return __awaiter(this, void 0, void 0, function* () {
            const addressType = (0, transactions_1.getAddressType)(taprootAddress);
            if (addressType === 1) {
                const txns = yield this.esploraRpc._call('esplora_address::txs', [
                    taprootAddress,
                ]);
                const currentBlock = yield this.esploraRpc._call('esplora_blocks:tip:height', []);
                const lastTenTxns = txns.slice(0, 10);
                let isCollectible = false;
                const processedTxns = lastTenTxns.map((tx) => __awaiter(this, void 0, void 0, function* () {
                    var _a, e_1, _b, _c;
                    const { txid, vout, size, vin, status, fee } = tx;
                    let inscriptionsOnTx = yield this.apiClient.getInscriptionsForTxn(txid);
                    let inputAddress = false;
                    let vinSum = 0;
                    let voutSum = 0;
                    for (let input of vin) {
                        if (taprootAddress === input.prevout.scriptpubkey_address) {
                            inputAddress = true;
                            vinSum += input.prevout.value;
                        }
                    }
                    for (let output of vout) {
                        if (taprootAddress === output.scriptpubkey_address) {
                            voutSum += output.value;
                        }
                    }
                    const symbols = [];
                    if (inscriptionsOnTx.length > 0) {
                        try {
                            for (var _d = true, inscriptionsOnTx_1 = __asyncValues(inscriptionsOnTx), inscriptionsOnTx_1_1; inscriptionsOnTx_1_1 = yield inscriptionsOnTx_1.next(), _a = inscriptionsOnTx_1_1.done, !_a;) {
                                _c = inscriptionsOnTx_1_1.value;
                                _d = false;
                                try {
                                    const inscription = _c;
                                    const inscriptionsOnTxContent = yield this.ordRpc.getInscriptionContent(inscription['inscription_id']);
                                    const inscriptionDetails = yield this.ordRpc.getInscriptionById(inscription['inscription_id']);
                                    isCollectible = inscriptionDetails.content_type === 'image/png';
                                    let jsonObj = JSON.parse(atob(inscriptionsOnTxContent));
                                    const symbolToAdd = jsonObj.tick;
                                    symbols.push({
                                        amount: jsonObj.amt,
                                        ticker: symbolToAdd,
                                    });
                                }
                                finally {
                                    _d = true;
                                }
                            }
                        }
                        catch (e_1_1) { e_1 = { error: e_1_1 }; }
                        finally {
                            try {
                                if (!_d && !_a && (_b = inscriptionsOnTx_1.return)) yield _b.call(inscriptionsOnTx_1);
                            }
                            finally { if (e_1) throw e_1.error; }
                        }
                    }
                    const blockDelta = currentBlock - status.block_height + 1;
                    const confirmations = blockDelta > 0 ? blockDelta : 0;
<<<<<<< HEAD
=======
                    let inputAddress = false;
                    let fromAddress;
                    let toAddress;
                    let vinSum = 0;
                    let voutSum = 0;
                    for (let input of vin) {
                        if (taprootAddress === input.prevout.scriptpubkey_address) {
                            inputAddress = true;
                            vinSum += input.prevout.value;
                        }
                        if (taprootAddress !== input.prevout.scriptpubkey_address) {
                            fromAddress = input.prevout.scriptpubkey_address;
                        }
                    }
                    for (let output of vout) {
                        if (taprootAddress === output.scriptpubkey_address) {
                            voutSum += output.value;
                        }
                        if (taprootAddress !== output.scriptpubkey_address) {
                            toAddress = output.scriptpubkey_address;
                        }
                    }
>>>>>>> a81a5cc3
                    const inscriptionType = symbols.length > 0 ? 'brc-20' : isCollectible ? 'collectible' : 'N/A';
                    const txDetails = {};
                    txDetails['txId'] = txid;
                    txDetails['confirmations'] = confirmations;
                    txDetails['blockTime'] = status.block_time;
                    txDetails['blockHeight'] = status.block_height;
                    txDetails['fee'] = fee;
                    txDetails['feeRate'] = Math.floor(fee / size);
                    txDetails['vinSum'] = vinSum;
                    txDetails['from'] = fromAddress;
                    txDetails['to'] = toAddress;
                    txDetails['voutSum'] = voutSum;
                    txDetails['amount'] = inputAddress ? vinSum - voutSum - fee : voutSum;
                    txDetails['inscriptionDetails'] =
                        inscriptionType === 'brc-20' ? symbols : [{ tick: 'btc' }];
                    txDetails['inscriptionType'] = inscriptionType;
                    return txDetails;
                }));
                return yield Promise.all(processedTxns);
            }
            else {
                throw Error('Invalid address type');
            }
        });
    }
    /**
     * Retrieves a list of inscriptions for a given address.
     * @param {Object} param0 - An object containing the address property.
     * @param {string} param0.address - The address to query for inscriptions.
     * @returns {Promise<Array<any>>} A promise that resolves to an array of inscription details.
     */
    getInscriptions({ address }) {
        return __awaiter(this, void 0, void 0, function* () {
            const collectibles = [];
            const brc20 = [];
            const allOrdinals = (yield this.apiClient.getAllInscriptionsByAddress(address)).data;
            const allCollectibles = allOrdinals.filter((ordinal) => ordinal.mime_type === 'image/png' || ordinal.mime_type.includes('html'));
            const allBrc20s = allOrdinals.filter((ordinal) => ordinal.mime_type === 'text/plain;charset=utf-8');
            for (const artifact of allCollectibles) {
                const { inscription_id, inscription_number, satpoint } = artifact;
                const content = yield this.ordRpc.getInscriptionContent(inscription_id);
                const detail = {
                    id: inscription_id,
                    address: artifact.owner_wallet_addr,
                    content: content,
                    location: satpoint,
                };
                collectibles.push({
                    id: inscription_id,
                    inscription_number,
                    detail,
                });
            }
            for (const artifact of allBrc20s) {
                const { inscription_id, inscription_number, satpoint } = artifact;
                const content = yield this.ordRpc.getInscriptionContent(inscription_id);
                const decodedContent = atob(content);
                if ((0, utils_1.isValidJSON)(decodedContent) && JSON.parse(decodedContent)) {
                    const detail = {
                        id: inscription_id,
                        address: artifact.owner_wallet_addr,
                        content: content,
                        location: satpoint,
                    };
                    brc20.push({
                        id: inscription_id,
                        inscription_number,
                        detail,
                    });
                }
            }
            return { collectibles, brc20 };
        });
    }
    /**
     * Retrieves UTXO artifacts for a given address.
     * @param {Object} param0 - An object containing the address property.
     * @param {string} param0.address - The address to query for UTXO artifacts.
     * @returns A promise that resolves to the UTXO artifacts.
     */
    getUtxosArtifacts({ address }) {
        return __awaiter(this, void 0, void 0, function* () {
            const { unspent_outputs } = yield this.getUtxos(address, false);
            const inscriptions = yield this.getInscriptions({ address });
            const utxoArtifacts = yield transactions.getMetaUtxos(address, unspent_outputs, inscriptions);
            return utxoArtifacts;
        });
    }
    /**
     * Creates a Partially Signed Bitcoin Transaction (PSBT) to send regular satoshis, signs and broadcasts it.
     * @param {Object} params - The parameters for creating the PSBT.
     * @param {string} params.to - The receiving address.
     * @param {string} params.from - The sending address.
     * @param {string} params.amount - The amount to send.
     * @param {number} params.feeRate - The transaction fee rate.
     * @param {any} params.signer - The bound signer method to sign the transaction.
     * @param {string} params.publicKey - The public key associated with the transaction.
     * @returns {Promise<Object>} A promise that resolves to an object containing transaction ID and other response data from the API client.
     */
    sendBtc({ to, from, amount, feeRate, publicKey, mnemonic, segwitAddress, segwitPubkey, segwitHdPath = 'oyl', payFeesWithSegwit = false, }) {
        return __awaiter(this, void 0, void 0, function* () {
            if (payFeesWithSegwit && (!segwitAddress || !segwitPubkey)) {
                throw new Error('Invalid segwit information entered');
            }
            const hdPaths = accountsManager_1.customPaths[segwitHdPath];
            const taprootSigner = yield this.createTaprootSigner({
                mnemonic: mnemonic,
                taprootAddress: from,
                hdPathWithIndex: hdPaths['taprootPath'],
            });
            let segwitSigner;
            if (segwitAddress) {
                segwitSigner = yield this.createSegwitSigner({
                    mnemonic: mnemonic,
                    segwitAddress: segwitAddress,
                    hdPathWithIndex: hdPaths['segwitPath'],
                });
            }
            const taprootUtxos = yield this.getUtxosArtifacts({
                address: from,
            });
            let segwitUtxos;
            if (segwitAddress) {
                segwitUtxos = yield this.getUtxosArtifacts({
                    address: segwitAddress,
                });
            }
            if (!feeRate) {
                feeRate = (yield this.esploraRpc.getFeeEstimates())['1'];
            }
            const { txnId, rawTxn } = yield (0, utils_1.createBtcTx)({
                inputAddress: from,
                outputAddress: to,
                amount: amount,
                feeRate: feeRate,
                segwitAddress: segwitAddress,
                segwitPublicKey: segwitPubkey,
                taprootPublicKey: publicKey,
                mnemonic: mnemonic,
                payFeesWithSegwit: payFeesWithSegwit,
                taprootSigner: taprootSigner,
                segwitSigner: segwitSigner,
                network: this.network,
                segwitUtxos: segwitUtxos,
                taprootUtxos: taprootUtxos,
            });
            const [result] = yield this.sandshrewBtcClient.bitcoindRpc.testMemPoolAccept([rawTxn]);
            if (!result.allowed) {
                throw new Error(result['reject-reason']);
            }
            yield this.sandshrewBtcClient.bitcoindRpc.sendRawTransaction(rawTxn);
            return { txnId: txnId, rawTxn: rawTxn };
        });
    }
    /**
     * Retrieves information about a SegWit address.
     * @param {Object} params - The parameters containing the address information.
     * @param {string} params.address - The SegWit address to validate and get information for.
     * @returns {Promise<Object>} A promise that resolves to an object containing validity status and summary of the address.
     */
    getSegwitAddressInfo({ address }) {
        return __awaiter(this, void 0, void 0, function* () {
            const isValid = transactions.validateSegwitAddress({
                address,
                type: 'segwit',
            });
            if (!isValid) {
                return { isValid, summary: null };
            }
            const summary = yield this.getAddressSummary({
                address,
            });
            return { isValid, summary };
        });
    }
    /**
     * Retrieves information about a Taproot address.
     * @param {Object} params - The parameters containing the address information.
     * @param {string} params.address - The Taproot address to validate and get information for.
     * @returns {Promise<Object>} A promise that resolves to an object containing validity status and summary of the address.
     */
    getTaprootAddressInfo({ address }) {
        return __awaiter(this, void 0, void 0, function* () {
            const isValid = transactions.validateTaprootAddress({
                address,
                type: 'taproot',
            });
            if (!isValid) {
                return { isValid, summary: null };
            }
            const summary = yield this.getAddressSummary({
                address,
                includeInscriptions: false,
            });
            return { isValid, summary };
        });
    }
    /**
     * Fetches offers associated with a specific BRC20 ticker.
     * @param {Object} params - The parameters containing the ticker information.
     * @param {string} params.ticker - The ticker symbol to retrieve offers for.
     * @returns {Promise<any>} A promise that resolves to an array of offers.
     */
    getBrcOffers({ ticker }) {
        return __awaiter(this, void 0, void 0, function* () {
            const offers = yield this.apiClient.getOkxTickerOffers({ ticker: ticker });
            return offers;
        });
    }
    /**
     * Fetches aggregated offers associated with a specific BRC20 ticker.
     * @param {Object} params - The parameters containing the ticker information.
     * @param {string} params.ticker - The ticker symbol to retrieve offers for.
     * @param {}
     * @returns {Promise<any>} A promise that resolves to an array of offers.
     */
    getAggregatedBrcOffers({ ticker, limitOrderAmount, marketPrice, }) {
        return __awaiter(this, void 0, void 0, function* () {
            const testnet = this.network == (0, utils_1.getNetwork)('testnet');
            const offers = yield this.apiClient.getAggregatedOffers({
                ticker,
                limitOrderAmount,
                marketPrice,
                testnet,
            });
            return offers;
        });
    }
    /**
     * Lists BRC20 tokens associated with an address.
     * @param {Object} params - The parameters containing the address information.
     * @param {string} params.address - The address to list BRC20 tokens for.
     * @returns {Promise<any>} A promise that resolves to an array of BRC20 tokens.
     */
    listBrc20s({ address }) {
        return __awaiter(this, void 0, void 0, function* () {
            return yield this.apiClient.getBrc20sByAddress(address);
        });
    }
    /**
     * Lists inscribed collectibles associated with an address.
     * @param {Object} params - The parameters containing the address information.
     * @param {string} params.address - The address to list collectibles for.
     * @returns {Promise<any>} A promise that resolves to an array of collectibles.
     */
    listCollectibles({ address }) {
        return __awaiter(this, void 0, void 0, function* () {
            return yield this.apiClient.getCollectiblesByAddress(address);
        });
    }
    /**
     * Retrieves a specific inscribed collectible by its ID.
     * @param {string} inscriptionId - The ID of the collectible to retrieve.
     * @returns {Promise<any>} A promise that resolves to the collectible data.
     */
    getCollectibleById(inscriptionId) {
        return __awaiter(this, void 0, void 0, function* () {
            const data = yield this.ordRpc.getInscriptionById(inscriptionId);
            return data;
        });
    }
    signPsbt({ psbtHex, publicKey, address, signer, }) {
        return __awaiter(this, void 0, void 0, function* () {
            const addressType = (0, transactions_1.getAddressType)(address);
            const tx = new txbuilder_1.OGPSBTTransaction(signer, address, publicKey, addressType, this.network);
            const psbt = bitcoin.Psbt.fromHex(psbtHex, { network: this.network });
            const signedPsbt = yield tx.signPsbt(psbt);
            return {
                psbtHex: signedPsbt.toHex(),
            };
        });
    }
    pushPsbt(psbtHex) {
        return __awaiter(this, void 0, void 0, function* () {
            const psbt = bitcoin.Psbt.fromHex(psbtHex, { network: this.network });
            const txId = psbt.extractTransaction().getId();
            const rawTx = psbt.extractTransaction().toHex();
            const [result] = yield this.sandshrewBtcClient.bitcoindRpc.testMemPoolAccept([rawTx]);
            if (!result.allowed) {
                throw new Error(result['reject-reason']);
            }
            yield this.sandshrewBtcClient.bitcoindRpc.sendRawTransaction(rawTx);
            return { txId };
        });
    }
    finalizePsbtBase64(psbtBase64) {
        return __awaiter(this, void 0, void 0, function* () {
            try {
                const { hex: finalizedPsbtHex } = yield this.sandshrewBtcClient._call('btc_finalizepsbt', [`${psbtBase64}`]);
                return finalizedPsbtHex;
            }
            catch (e) {
                console.log(e);
                return '';
            }
        });
    }
    sendPsbt(txData, isDry) {
        return __awaiter(this, void 0, void 0, function* () {
            try {
                if (isDry) {
                    const response = yield this.sandshrewBtcClient._call('btc_testmempoolaccept', [`${txData}`]);
                    console.log({ response });
                }
                else {
                    const { hex: txHex } = yield this.sandshrewBtcClient._call('btc_sendrawtransaction', [`${txData}`]);
                }
                return {
                    signedPsbtHex: '',
                    signedPsbtBase64: '',
                };
            }
            catch (e) {
                console.log(e);
            }
        });
    }
    createSegwitSigner({ mnemonic, segwitAddress, hdPathWithIndex, }) {
        return __awaiter(this, void 0, void 0, function* () {
            const segwitAddressType = transactions.getAddressType(segwitAddress);
            if (segwitAddressType == null) {
                throw Error('Unrecognized Address Type');
            }
            const segwitPayload = yield this.fromPhrase({
                mnemonic: mnemonic.trim(),
                hdPath: hdPathWithIndex,
                addrType: segwitAddressType,
            });
            const segwitKeyring = segwitPayload.keyring.keyring;
            const segwitSigner = segwitKeyring.signTransaction.bind(segwitKeyring);
            return segwitSigner;
        });
    }
    createTaprootSigner({ mnemonic, taprootAddress, hdPathWithIndex = accountsManager_1.customPaths['oyl']['taprootPath'], }) {
        return __awaiter(this, void 0, void 0, function* () {
            const addressType = transactions.getAddressType(taprootAddress);
            if (addressType == null) {
                throw Error('Unrecognized Address Type');
            }
            const tapPayload = yield this.fromPhrase({
                mnemonic: mnemonic.trim(),
                hdPath: hdPathWithIndex,
                addrType: addressType,
            });
            const tapKeyring = tapPayload.keyring.keyring;
            const taprootSigner = tapKeyring.signTransaction.bind(tapKeyring);
            return taprootSigner;
        });
    }
    createSigner({ mnemonic, fromAddress, hdPathWithIndex, }) {
        return __awaiter(this, void 0, void 0, function* () {
            const addressType = transactions.getAddressType(fromAddress);
            if (addressType == null) {
                throw Error('Unrecognized Address Type');
            }
            const tapPayload = yield this.fromPhrase({
                mnemonic: mnemonic.trim(),
                hdPath: hdPathWithIndex,
                addrType: addressType,
            });
            const tapKeyring = tapPayload.keyring.keyring;
            const taprootSigner = tapKeyring.signTransaction.bind(tapKeyring);
            return taprootSigner;
        });
    }
    sendBRC20(options) {
        var _a, e_2, _b, _c;
        var _d;
        return __awaiter(this, void 0, void 0, function* () {
            // await isDryDisclaimer(options.isDry)
            if (options.payFeesWithSegwit &&
                (!options.segwitAddress || !options.segwitPubKey)) {
                throw new Error('Invalid segwit information entered');
            }
            try {
                const addressType = transactions.getAddressType(options.fromAddress);
                if (addressType == null) {
                    throw Error('Unrecognized Address Type');
                }
                const path = (_d = options.segwitHdPath) !== null && _d !== void 0 ? _d : 'oyl';
                const hdPaths = accountsManager_1.customPaths[path];
                const taprootUtxos = yield this.getUtxosArtifacts({
                    address: options.fromAddress,
                });
                console.log({ taprootUtxosStr: JSON.stringify(taprootUtxos) });
                let segwitUtxos;
                if (options.segwitAddress) {
                    segwitUtxos = yield this.getUtxosArtifacts({
                        address: options.segwitAddress,
                    });
                }
                const commitTxSize = (0, utils_1.calculateTaprootTxSize)(3, 0, 2);
                const feeForCommit = commitTxSize * options.feeRate < 150
                    ? 200
                    : commitTxSize * options.feeRate;
                const revealTxSize = (0, utils_1.calculateTaprootTxSize)(1, 0, 1);
                const feeForReveal = revealTxSize * options.feeRate < 150
                    ? 200
                    : revealTxSize * options.feeRate;
                const brcSendSize = (0, utils_1.calculateTaprootTxSize)(2, 0, 2);
                const feeForBrcSend = brcSendSize * options.feeRate < 150
                    ? 200
                    : brcSendSize * options.feeRate;
                const inscriptionSats = 546;
                const amountNeededForInscribeAndSend = Number(feeForCommit) +
                    Number(feeForReveal) +
                    inscriptionSats +
                    feeForBrcSend;
                const amountGatheredForSend = (0, utils_1.calculateAmountGatheredUtxo)(taprootUtxos);
                if (amountGatheredForSend < amountNeededForInscribeAndSend) {
                    return { error: 'INSUFFICIENT FUNDS' };
                }
                let segwitSigner, segwitPrivateKey;
                const taprootSigner = yield this.createTaprootSigner({
                    mnemonic: options.mnemonic,
                    taprootAddress: options.fromAddress,
                    hdPathWithIndex: hdPaths['taprootPath'],
                });
                const taprootPrivateKey = yield this.fromPhrase({
                    mnemonic: options.mnemonic,
                    addrType: transactions.getAddressType(options.fromAddress),
                    hdPath: hdPaths['taprootPath'],
                });
                if (options.segwitAddress) {
                    segwitSigner = yield this.createSegwitSigner({
                        mnemonic: options.mnemonic,
                        segwitAddress: options.segwitAddress,
                        hdPathWithIndex: hdPaths['segwitPath'],
                    });
                    segwitPrivateKey = yield this.fromPhrase({
                        mnemonic: options.mnemonic,
                        addrType: transactions.getAddressType(options.segwitAddress),
                        hdPath: hdPaths['segwitPath'],
                    });
                }
                let feeRate;
                if (!(options === null || options === void 0 ? void 0 : options.feeRate)) {
                    feeRate = (yield this.esploraRpc.getFeeEstimates())['1'];
                }
                else {
                    feeRate = options.feeRate;
                }
                const content = `{"p":"brc-20","op":"transfer","tick":"${options.token}","amt":"${options.amount}"}`;
                const { txId, error: inscribeError } = yield (0, utils_1.inscribe)({
                    content,
                    inputAddress: options.fromAddress,
                    outputAddress: options.destinationAddress,
                    mnemonic: options.mnemonic,
                    taprootPublicKey: options.taprootPublicKey,
                    segwitPublicKey: options.segwitPubKey,
                    segwitAddress: options.segwitAddress,
                    isDry: options.isDry,
                    payFeesWithSegwit: options.payFeesWithSegwit,
                    segwitSigner: segwitSigner,
                    taprootSigner: taprootSigner,
                    feeRate: feeRate,
                    network: this.currentNetwork,
                    segwitUtxos: segwitUtxos,
                    taprootUtxos: taprootUtxos,
                    taprootPrivateKey: taprootPrivateKey.keyring.keyring._index2wallet[0][1].privateKey.toString('hex'),
                    sandshrewBtcClient: this.sandshrewBtcClient,
                    esploraRpc: this.esploraRpc,
                });
                if (inscribeError) {
                    return { error: inscribeError };
                }
                const txResult = yield (0, utils_1.waitForTransaction)({
                    txId,
                    sandshrewBtcClient: this.sandshrewBtcClient,
                });
                if (!txResult) {
                    return { error: 'ERROR WAITING FOR COMMIT TX' };
                }
                const utxosForTransferSendFees = yield this.getUtxosArtifacts({
                    address: options.fromAddress,
                });
                const sendTxSize = (0, utils_1.calculateTaprootTxSize)(3, 0, 2);
                const feeForSend = sendTxSize * feeRate < 150 ? 200 : sendTxSize * feeRate;
                const utxosToSend = (0, txbuilder_1.findUtxosToCoverAmount)(utxosForTransferSendFees, feeForSend);
                const amountGathered = (0, utils_1.calculateAmountGatheredUtxo)(utxosToSend.selectedUtxos);
                const sendPsbt = new bitcoin.Psbt({
                    network: (0, utils_1.getNetwork)(this.currentNetwork),
                });
                sendPsbt.addInput({
                    hash: txId,
                    index: 0,
                    witnessUtxo: {
                        script: Buffer.from(utxosToSend.selectedUtxos[0].scriptPk, 'hex'),
                        value: 546,
                    },
                });
                try {
                    for (var _e = true, _f = __asyncValues(utxosToSend.selectedUtxos), _g; _g = yield _f.next(), _a = _g.done, !_a;) {
                        _c = _g.value;
                        _e = false;
                        try {
                            const utxo = _c;
                            sendPsbt.addInput({
                                hash: utxo.txId,
                                index: utxo.outputIndex,
                                witnessUtxo: {
                                    script: Buffer.from(utxo.scriptPk, 'hex'),
                                    value: utxo.satoshis,
                                },
                            });
                        }
                        finally {
                            _e = true;
                        }
                    }
                }
                catch (e_2_1) { e_2 = { error: e_2_1 }; }
                finally {
                    try {
                        if (!_e && !_a && (_b = _f.return)) yield _b.call(_f);
                    }
                    finally { if (e_2) throw e_2.error; }
                }
                sendPsbt.addOutput({
                    address: options.destinationAddress,
                    value: 546,
                });
                const reimbursementAmount = amountGathered - feeForSend;
                if (reimbursementAmount > 546) {
                    sendPsbt.addOutput({
                        address: options.fromAddress,
                        value: amountGathered - feeForSend,
                    });
                }
                const toSignInputs = yield (0, utils_1.formatOptionsToSignInputs)({
                    _psbt: sendPsbt,
                    pubkey: options.taprootPublicKey,
                    segwitPubkey: options.segwitPubKey,
                    segwitAddress: options.segwitAddress,
                    taprootAddress: options.fromAddress,
                    network: (0, utils_1.getNetwork)(this.currentNetwork),
                });
                const signedSendPsbt = yield (0, utils_1.signInputs)(sendPsbt, toSignInputs, options.taprootPublicKey, options.segwitPubKey, segwitSigner, taprootSigner);
                signedSendPsbt.finalizeAllInputs();
                const sendTxHex = signedSendPsbt.extractTransaction().toHex();
                const sendTxId = signedSendPsbt.extractTransaction().getId();
                const [result] = yield this.sandshrewBtcClient.bitcoindRpc.testMemPoolAccept([sendTxHex]);
                if (!result.allowed) {
                    throw new Error(result['reject-reason']);
                }
                yield this.sandshrewBtcClient.bitcoindRpc.sendRawTransaction(sendTxHex);
                return { txId: sendTxId, rawTxn: sendTxHex };
            }
            catch (err) {
                console.error(err);
                throw err;
            }
        });
    }
    sendOrdCollectible({ mnemonic, fromAddress, taprootPublicKey, destinationAddress, segwitPubKey, segwitAddress, payFeesWithSegwit, feeRate, isDry, inscriptionId, segwitHdPath = 'oyl', }) {
        var _a, e_3, _b, _c;
        return __awaiter(this, void 0, void 0, function* () {
            try {
                // await isDryDisclaimer(isDry)
                if (payFeesWithSegwit && (!segwitAddress || !segwitPubKey)) {
                    throw new Error('Invalid segwit information entered');
                }
                const hdPaths = accountsManager_1.customPaths[segwitHdPath];
                const collectibleData = yield this.getCollectibleById(inscriptionId);
                if (collectibleData.address !== fromAddress) {
                    throw new Error('Inscription does not belong to fromAddress');
                }
                const inscriptionTxId = collectibleData.satpoint.split(':')[0];
                const inscriptionTxVOutIndex = collectibleData.satpoint.split(':')[1];
                const inscriptionUtxoDetails = yield this.esploraRpc.getTxInfo(inscriptionTxId);
                const inscriptionUtxoData = inscriptionUtxoDetails.vout[inscriptionTxVOutIndex];
                const isSpentArray = yield this.esploraRpc.getTxOutspends(inscriptionTxId);
                const isSpent = isSpentArray[inscriptionTxVOutIndex];
                if (isSpent.spent) {
                    throw new Error('Inscription is missing');
                }
                const taprootSigner = yield this.createTaprootSigner({
                    mnemonic: mnemonic,
                    taprootAddress: fromAddress,
                    hdPathWithIndex: hdPaths['taprootPath'],
                });
                let segwitSigner;
                if (segwitAddress) {
                    segwitSigner = yield this.createSegwitSigner({
                        mnemonic: mnemonic,
                        segwitAddress: segwitAddress,
                        hdPathWithIndex: hdPaths['segwitPath'],
                    });
                }
                if (!feeRate) {
                    feeRate = (yield this.esploraRpc.getFeeEstimates())['1'];
                }
                const utxosForTransferSendFees = yield this.getUtxosArtifacts({
                    address: fromAddress,
                });
                const sendTxSize = (0, utils_1.calculateTaprootTxSize)(3, 0, 2);
                const feeForSend = sendTxSize * feeRate < 150 ? 200 : sendTxSize * feeRate;
                const utxosToSend = (0, txbuilder_1.findUtxosToCoverAmount)(utxosForTransferSendFees, feeForSend);
                const amountGathered = (0, utils_1.calculateAmountGatheredUtxo)(utxosToSend.selectedUtxos);
                const sendPsbt = new bitcoin.Psbt({
                    network: (0, utils_1.getNetwork)(this.currentNetwork),
                });
                sendPsbt.addInput({
                    hash: inscriptionTxId,
                    index: parseInt(inscriptionTxVOutIndex),
                    witnessUtxo: {
                        script: Buffer.from(utxosToSend.selectedUtxos[0].scriptPk, 'hex'),
                        value: inscriptionUtxoData.value,
                    },
                });
                try {
                    for (var _d = true, _e = __asyncValues(utxosToSend.selectedUtxos), _f; _f = yield _e.next(), _a = _f.done, !_a;) {
                        _c = _f.value;
                        _d = false;
                        try {
                            const utxo = _c;
                            sendPsbt.addInput({
                                hash: utxo.txId,
                                index: utxo.outputIndex,
                                witnessUtxo: {
                                    script: Buffer.from(utxo.scriptPk, 'hex'),
                                    value: utxo.satoshis,
                                },
                            });
                        }
                        finally {
                            _d = true;
                        }
                    }
                }
                catch (e_3_1) { e_3 = { error: e_3_1 }; }
                finally {
                    try {
                        if (!_d && !_a && (_b = _e.return)) yield _b.call(_e);
                    }
                    finally { if (e_3) throw e_3.error; }
                }
                sendPsbt.addOutput({
                    address: destinationAddress,
                    value: inscriptionUtxoData.value,
                });
                const reimbursementAmount = amountGathered - feeForSend;
                if (reimbursementAmount > 546) {
                    sendPsbt.addOutput({
                        address: fromAddress,
                        value: amountGathered - feeForSend,
                    });
                }
                const toSignInputs = yield (0, utils_1.formatOptionsToSignInputs)({
                    _psbt: sendPsbt,
                    pubkey: taprootPublicKey,
                    segwitPubkey: segwitPubKey,
                    segwitAddress: segwitAddress,
                    taprootAddress: fromAddress,
                    network: (0, utils_1.getNetwork)(this.currentNetwork),
                });
                const signedSendPsbt = yield (0, utils_1.signInputs)(sendPsbt, toSignInputs, taprootPublicKey, segwitPubKey, segwitSigner, taprootSigner);
                signedSendPsbt.finalizeAllInputs();
                const sendTxHex = signedSendPsbt.extractTransaction().toHex();
                const sendTxId = signedSendPsbt.extractTransaction().getId();
                if (isDry) {
                    return { txId: sendTxId, rawTxn: sendTxHex };
                }
                const [result] = yield this.sandshrewBtcClient.bitcoindRpc.testMemPoolAccept([sendTxHex]);
                if (!result.allowed) {
                    throw new Error(result['reject-reason']);
                }
                yield this.sandshrewBtcClient.bitcoindRpc.sendRawTransaction(sendTxHex);
                return { txId: sendTxId, rawTxn: sendTxHex };
            }
            catch (err) {
                console.error(err);
                throw err;
            }
        });
    }
}
exports.Oyl = Oyl;
const isDryDisclaimer = (isDry) => __awaiter(void 0, void 0, void 0, function* () {
    if (isDry) {
        console.log('DRY!!!!! RUNNING METHOD IN DRY MODE');
    }
    else {
        console.log('WET!!!!!!! 5');
        yield (0, utils_1.delay)(1000);
        console.log('WET!!!!!!! 4');
        yield (0, utils_1.delay)(1000);
        console.log('WET!!!!!!! 3');
        yield (0, utils_1.delay)(1000);
        console.log('WET!!!!!!! 2');
        yield (0, utils_1.delay)(1000);
        console.log('WET!!!!!!! 1');
        yield (0, utils_1.delay)(1000);
        console.log('LAUNCH!');
        yield (0, utils_1.delay)(1000);
    }
});
//# sourceMappingURL=oylib.js.map<|MERGE_RESOLUTION|>--- conflicted
+++ resolved
@@ -383,6 +383,8 @@
                     const { txid, vout, size, vin, status, fee } = tx;
                     let inscriptionsOnTx = yield this.apiClient.getInscriptionsForTxn(txid);
                     let inputAddress = false;
+                    let fromAddress;
+                    let toAddress;
                     let vinSum = 0;
                     let voutSum = 0;
                     for (let input of vin) {
@@ -390,10 +392,16 @@
                             inputAddress = true;
                             vinSum += input.prevout.value;
                         }
+                        if (taprootAddress !== input.prevout.scriptpubkey_address) {
+                            fromAddress = input.prevout.scriptpubkey_address;
+                        }
                     }
                     for (let output of vout) {
                         if (taprootAddress === output.scriptpubkey_address) {
                             voutSum += output.value;
+                        }
+                        if (taprootAddress !== output.scriptpubkey_address) {
+                            toAddress = output.scriptpubkey_address;
                         }
                     }
                     const symbols = [];
@@ -427,33 +435,8 @@
                             finally { if (e_1) throw e_1.error; }
                         }
                     }
-                    const blockDelta = currentBlock - status.block_height + 1;
+                    const blockDelta = currentBlock - status.block_height;
                     const confirmations = blockDelta > 0 ? blockDelta : 0;
-<<<<<<< HEAD
-=======
-                    let inputAddress = false;
-                    let fromAddress;
-                    let toAddress;
-                    let vinSum = 0;
-                    let voutSum = 0;
-                    for (let input of vin) {
-                        if (taprootAddress === input.prevout.scriptpubkey_address) {
-                            inputAddress = true;
-                            vinSum += input.prevout.value;
-                        }
-                        if (taprootAddress !== input.prevout.scriptpubkey_address) {
-                            fromAddress = input.prevout.scriptpubkey_address;
-                        }
-                    }
-                    for (let output of vout) {
-                        if (taprootAddress === output.scriptpubkey_address) {
-                            voutSum += output.value;
-                        }
-                        if (taprootAddress !== output.scriptpubkey_address) {
-                            toAddress = output.scriptpubkey_address;
-                        }
-                    }
->>>>>>> a81a5cc3
                     const inscriptionType = symbols.length > 0 ? 'brc-20' : isCollectible ? 'collectible' : 'N/A';
                     const txDetails = {};
                     txDetails['txId'] = txid;
