"use strict";
var __createBinding = (this && this.__createBinding) || (Object.create ? (function(o, m, k, k2) {
    if (k2 === undefined) k2 = k;
    var desc = Object.getOwnPropertyDescriptor(m, k);
    if (!desc || ("get" in desc ? !m.__esModule : desc.writable || desc.configurable)) {
      desc = { enumerable: true, get: function() { return m[k]; } };
    }
    Object.defineProperty(o, k2, desc);
}) : (function(o, m, k, k2) {
    if (k2 === undefined) k2 = k;
    o[k2] = m[k];
}));
var __setModuleDefault = (this && this.__setModuleDefault) || (Object.create ? (function(o, v) {
    Object.defineProperty(o, "default", { enumerable: true, value: v });
}) : function(o, v) {
    o["default"] = v;
});
var __importStar = (this && this.__importStar) || function (mod) {
    if (mod && mod.__esModule) return mod;
    var result = {};
    if (mod != null) for (var k in mod) if (k !== "default" && Object.prototype.hasOwnProperty.call(mod, k)) __createBinding(result, mod, k);
    __setModuleDefault(result, mod);
    return result;
};
Object.defineProperty(exports, "__esModule", { value: true });
exports.Oyl = exports.LEGACY_HD_PATH = exports.SEGWIT_HD_PATH = exports.TAPROOT_HD_PATH = exports.NESTED_SEGWIT_HD_PATH = void 0;
const constants_1 = require("./shared/constants");
const txbuilder_1 = require("./txbuilder");
const utils_1 = require("./shared/utils");
const transactions = __importStar(require("./transactions"));
const accounts_1 = require("./wallet/accounts");
const wallet_1 = require("./wallet");
const accountsManager_1 = require("./wallet/accountsManager");
const bip341_1 = require("bitcoinjs-lib/src/payments/bip341");
const interface_1 = require("./shared/interface");
const apiclient_1 = require("./apiclient");
const bitcoin = __importStar(require("bitcoinjs-lib"));
const provider_1 = require("./rpclient/provider");
const transactions_1 = require("./transactions");
const errors_1 = require("./errors");
const bip371_1 = require("bitcoinjs-lib/src/psbt/bip371");
exports.NESTED_SEGWIT_HD_PATH = "m/49'/0'/0'/0";
exports.TAPROOT_HD_PATH = "m/86'/0'/0'/0";
exports.SEGWIT_HD_PATH = "m/84'/0'/0'/0";
exports.LEGACY_HD_PATH = "m/44'/0'/0'/0";
const RequiredPath = [
    exports.LEGACY_HD_PATH,
    exports.NESTED_SEGWIT_HD_PATH,
    exports.SEGWIT_HD_PATH,
    exports.TAPROOT_HD_PATH,
];
class Oyl {
    network;
    sandshrewBtcClient;
    esploraRpc;
    ordRpc;
    provider;
    apiClient;
    derivPath;
    currentNetwork;
    /**
     * Initializes a new instance of the Wallet class.
     */
    constructor(opts = constants_1.defaultNetworkOptions.mainnet) {
        const options = {
            ...constants_1.defaultNetworkOptions[opts.network],
            ...opts,
        };
        const apiKey = options.projectId;
        this.apiClient = new apiclient_1.OylApiClient({
            host: 'https://api.oyl.gg',
            testnet: options.network == 'testnet' ? true : null,
            regtest: options.network == 'regtest' ? true : null,
            apiKey: apiKey,
        });
        const rpcUrl = `${options.baseUrl}/${options.version}/${options.projectId}`;
        const provider = new provider_1.Provider(rpcUrl);
        this.network = (0, utils_1.getNetwork)(options.network);
        this.sandshrewBtcClient = provider.sandshrew;
        this.esploraRpc = provider.esplora;
        this.ordRpc = provider.ord;
        this.currentNetwork =
            options.network === 'mainnet' ? 'main' : options.network;
    }
    /**
     * Gets a summary of the given address(es).
     * @param {string | string[]} address - A single address or an array of addresses.
     * @returns {Promise<Object[]>} A promise that resolves to an array of address summaries.
     */
    async getAddressSummary({ address, includeInscriptions, }) {
        const addressesUtxo = {};
        let utxos = await this.getUtxos(address, includeInscriptions);
        addressesUtxo['utxos'] = utxos.unspent_outputs;
        addressesUtxo['balance'] = transactions.calculateBalance(utxos.unspent_outputs);
        return addressesUtxo;
    }
    /**
     * Derives a Taproot address from the given public key.
     * @param {string} publicKey - The public key to derive the address from.
     * @returns {string} A promise that resolves to the derived Taproot address.
     */
    getTaprootAddress({ publicKey }) {
        try {
            const address = (0, accounts_1.publicKeyToAddress)(publicKey, interface_1.AddressType.P2TR, this.network);
            return address;
        }
        catch (err) {
            return err;
        }
    }
    /**
     * Retrieves details for a specific BRC-20 token associated with the given address.
     * @param {string} address - The address to query BRC-20 token details from.
     * @param {string} ticker - The ticker symbol of the BRC-20 token to retrieve details for.
     * @returns {Promise<TickerDetails>} A promise that resolves to the details of the specified BRC-20 token.
     */
    async getSingleBrcTickerDetails(address, ticker) {
        const response = await this.apiClient.getBrc20sByAddress(address);
        const tickerDetails = response.data.find((details) => details.ticker.toLowerCase() === ticker.toLowerCase());
        return tickerDetails;
    }
    /**
     * Initializes a wallet from a mnemonic phrase with the specified parameters.
     * @param {Object} options - The options object.
     * @param {string} options.mnemonic - The mnemonic phrase used to initialize the wallet.
     * @param {string} [options.type='taproot'] - The type of wallet to create. Options are 'taproot', 'segwit', 'legacy'.
     * @param {string} [options.hdPath=RequiredPath[3]] - The HD path to derive addresses from.
     * @returns {Promise<any>} A promise that resolves to the wallet data including keyring and assets.
     * @throws {Error} Throws an error if initialization fails.
     */
    async fromPhrase({ mnemonic, addrType = interface_1.AddressType.P2TR, hdPath = RequiredPath[3], }) {
        try {
            const wallet = await wallet_1.accounts.importMnemonic(mnemonic, hdPath, addrType, this.network);
            const data = {
                keyring: wallet,
            };
            return data;
        }
        catch (err) {
            return err;
        }
    }
    /**
     * Recovers a wallet using the given options.
     * @param {RecoverAccountOptions} options - Options necessary for account recovery.
     * @returns {Promise<any>} A promise that resolves to the recovered wallet payload.
     * @throws {Error} Throws an error if recovery fails.
     */
    async recoverWallet(options) {
        try {
            const wallet = new accountsManager_1.AccountManager({ ...options, network: this.network });
            const walletPayload = await wallet.recoverAccounts();
            return walletPayload;
        }
        catch (error) {
            throw error;
        }
    }
    /**
     * Adds a new account to the wallet using the given options.
     * @param {RecoverAccountOptions} options - Options describing the account to be added.
     * @returns {Promise<any>} A promise that resolves to the payload of the newly added account.
     * @throws {Error} Throws an error if adding the account fails.
     */
    async addAccountToWallet(options) {
        try {
            const wallet = new accountsManager_1.AccountManager({ ...options, network: this.network });
            const walletPayload = await wallet.addAccount();
            return walletPayload;
        }
        catch (error) {
            throw error;
        }
    }
    /**
     * Initializes a new Oyl account with taproot & segwit HDKeyrings  within the wallet.
     * @returns {Promise<any>} A promise that resolves to the payload of the initialized accounts.
     * @throws {Error} Throws an error if the initialization fails.
     */
    async initializeWallet() {
        try {
            const wallet = new accountsManager_1.AccountManager({
                network: this.network,
                customPath: this.network == (0, utils_1.getNetwork)('testnet') ? 'testnet' : null,
            });
            const walletPayload = await wallet.initializeAccounts();
            return walletPayload;
        }
        catch (error) {
            throw error;
        }
    }
    /**
     * Derives a SegWit address from a given public key.
     * @param {Object} param0 - An object containing the public key.
     * @param {string} param0.publicKey - The public key to derive the SegWit address from.
     * @returns {Promise<string>} A promise that resolves to the derived SegWit address.
     * @throws {Error} Throws an error if address derivation fails.
     */
    async getSegwitAddress({ publicKey }) {
        const address = (0, accounts_1.publicKeyToAddress)(publicKey, interface_1.AddressType.P2WPKH, this.network);
        return address;
    }
    /**
     * Creates a new Oyl with an optional specific derivation type.
     * @param {object} param0 - Object containing the type of derivation.
     * @param {string} [param0.type] - Optional type of derivation path.
     * @returns {{keyring: HdKeyring, address: string}} The newly created wallet object.
     */
    createWallet({ type }) {
        try {
            let hdPath;
            let addrType;
            switch (type) {
                case 'taproot':
                    addrType = interface_1.AddressType.P2TR;
                    hdPath = RequiredPath[3];
                    break;
                case 'segwit':
                    addrType = interface_1.AddressType.P2WPKH;
                    hdPath = RequiredPath[2];
                    break;
                case 'nested-segwit':
                    addrType = interface_1.AddressType.P2SH_P2WPKH;
                    hdPath = RequiredPath[1];
                case 'legacy':
                    addrType = interface_1.AddressType.P2PKH;
                    hdPath = RequiredPath[0];
                    break;
                default:
                    addrType = interface_1.AddressType.P2TR;
                    hdPath = RequiredPath[3];
                    break;
            }
            const wallet = wallet_1.accounts.createWallet(hdPath, addrType, this.network);
            return wallet;
        }
        catch (err) {
            return err;
        }
    }
    /**
     * Fetches the balance details including confirmed and pending amounts for a given address.
     * @param {Object} param0 - An object containing the address property.
     * @param {string} param0.address - The address for which to fetch balance details.
     * @returns {Promise<any>} A promise that resolves to an object containing balance and its USD value.
     * @throws {Error} Throws an error if the balance retrieval fails.
     */
    async getTaprootBalance({ address }) {
        const balance = await this.apiClient.getTaprootBalance(address);
        return balance;
    }
    /**
     * Fetches the balance details including confirmed and pending amounts for a given address.
     * @param {Object} param0 - An object containing the address property.
     * @param {string} param0.address - The address for which to fetch balance details.
     * @returns {Promise<any>} A promise that resolves to an object containing balance and its USD value.
     * @throws {Error} Throws an error if the balance retrieval fails.
     */
    async getAddressBalance({ address }) {
        const balance = await this.apiClient.getAddressBalance(address);
        return balance;
    }
    async getUtxos(address, includeInscriptions = true) {
        const utxosResponse = await this.esploraRpc.getAddressUtxo(address);
        const formattedUtxos = [];
        let filtered = utxosResponse;
        if (!includeInscriptions) {
            filtered = utxosResponse.filter((utxo) => utxo.value > 546);
        }
        for (const utxo of filtered) {
            if (utxo.txid) {
                const transactionDetails = await this.esploraRpc.getTxInfo(utxo.txid);
                const voutEntry = transactionDetails.vout.find((v) => v.scriptpubkey_address === address);
                formattedUtxos.push({
                    tx_hash_big_endian: utxo.txid,
                    tx_output_n: utxo.vout,
                    value: utxo.value,
                    confirmations: utxo.status.confirmed ? 3 : 0,
                    script: voutEntry.scriptpubkey,
                    tx_index: 0,
                });
            }
        }
        return { unspent_outputs: formattedUtxos };
    }
    /**
     * Retrieves the transaction history for a given address and processes the transactions.
     * @param {Object} param0 - An object containing the address property.
     * @param {string} param0.address - The address for which to fetch transaction history.
     * @returns {Promise<any[]>} A promise that resolves to an array of processed transaction details.
     * @throws {Error} Throws an error if transaction history retrieval fails.
     */
    async getTxHistory({ addresses }) {
        try {
            if (addresses.length > 2) {
                throw new Error('Only accepts a max of 2 addresses');
            }
            const utxoPromises = addresses.map((address, index) => this.esploraRpc._call('esplora_address::txs', [address]));
            const currentBlock = await this.esploraRpc._call('esplora_blocks:tip:height', []);
            const resolvedUtxoPromises = await Promise.all(utxoPromises);
            const combinedHistory = resolvedUtxoPromises.flat();
            const removedDuplicatesArray = new Map(combinedHistory.map((item) => [item.txid, item]));
            const finalCombinedHistory = Array.from(removedDuplicatesArray.values());
            const processedTxns = finalCombinedHistory.map((tx) => {
                const { txid, vout, size, vin, status, fee } = tx;
                const blockDelta = currentBlock - status.block_height + 1;
                const confirmations = blockDelta > 0 ? blockDelta : 0;
                const inputAddress = vin.find(({ prevout }) => prevout.scriptpubkey_address === addresses[0] ||
                    prevout.scriptpubkey_address === addresses[1]);
                let vinSum = 0;
                let voutSum = 0;
                for (let input of vin) {
                    if (addresses.includes(input.prevout.scriptpubkey_address)) {
                        vinSum += input.prevout.value;
                    }
                }
                for (let output of vout) {
                    if (addresses.includes(output.scriptpubkey_address)) {
                        voutSum += output.value;
                    }
                }
                const txDetails = {};
                txDetails['txId'] = txid;
                txDetails['confirmations'] = confirmations;
                txDetails['type'] = inputAddress ? 'sent' : 'received';
                txDetails['blockTime'] = status.block_time;
                txDetails['blockHeight'] = status.block_height;
                txDetails['fee'] = fee;
                txDetails['feeRate'] = Math.floor(fee / size);
                txDetails['vinSum'] = vinSum;
                txDetails['voutSum'] = voutSum;
                txDetails['amount'] = inputAddress ? vinSum - voutSum - fee : voutSum;
                txDetails['symbol'] = 'BTC';
                return txDetails;
            });
            return processedTxns;
        }
        catch (error) {
            console.log(error);
            throw new Error('Error fetching txn history');
        }
    }
    async getTaprootTxHistory({ taprootAddress, totalTxs = 20, }) {
        const addressType = (0, transactions_1.getAddressType)(taprootAddress);
        if (addressType === 1) {
            return await this.apiClient.getTaprootTxHistory(taprootAddress, totalTxs);
        }
        else {
            throw new Error('Invalid address type');
        }
    }
    /**
     * Retrieves a list of inscriptions for a given address.
     * @param {Object} param0 - An object containing the address property.
     * @param {string} param0.address - The address to query for inscriptions.
     * @returns {Promise<Array<any>>} A promise that resolves to an array of inscription details.
     */
    async getInscriptions({ address }) {
        const collectibles = [];
        const brc20 = [];
        const runes = [];
        const allRunes = await this.apiClient.getRuneOutpoints({ address });
        const allOrdinals = (await this.apiClient.getAllInscriptionsByAddress(address)).data;
        const allCollectibles = allOrdinals?.filter((ordinal) => ordinal.mime_type.includes('image'));
        const allBrc20s = allOrdinals?.filter((ordinal) => ordinal.mime_type === 'text/plain;charset=utf-8');
        if (!allBrc20s) {
            throw new Error('Error fetching brc20s');
        }
        if (!allCollectibles) {
            throw new Error('Error fetching collectibles');
        }
        for (const artifact of allCollectibles) {
            const { inscription_id, inscription_number, satpoint } = artifact;
            const content = await this.ordRpc.getInscriptionContent(inscription_id);
            const detail = {
                id: inscription_id,
                address: artifact.owner_wallet_addr,
                content: content,
                location: satpoint,
            };
            collectibles.push({
                id: inscription_id,
                inscription_number,
                detail,
            });
        }
        for (const artifact of allBrc20s) {
            const { inscription_id, inscription_number, satpoint } = artifact;
            const content = await this.ordRpc.getInscriptionContent(inscription_id);
            const decodedContent = atob(content);
            if ((0, utils_1.isValidJSON)(decodedContent) && JSON.parse(decodedContent)) {
                const detail = {
                    id: inscription_id,
                    address: artifact.owner_wallet_addr,
                    content: content,
                    location: satpoint,
                };
                brc20.push({
                    id: inscription_id,
                    inscription_number,
                    detail,
                });
            }
        }
        for (const artifact of allRunes) {
            const { outpoint_id, rune_id, amount } = artifact;
            const { entry } = await this.ordRpc.getRuneById(rune_id);
            const detail = {
                runeId: rune_id,
                outpoint_id: outpoint_id,
                name: entry?.spaced_rune,
                symbol: entry?.symbol,
                divisibility: entry?.divisibility,
                amount: amount,
                mints: entry?.mints,
                burned: entry?.burned,
                terms: entry?.terms,
            };
            runes.push({
                txId: outpoint_id.split(':')[0],
                outputIndex: outpoint_id.split(':')[1],
                detail,
            });
        }
        return { collectibles, brc20, runes };
    }
    /**
     * Retrieves UTXO artifacts for a given address.
     * @param {Object} param0 - An object containing the address property.
     * @param {string} param0.address - The address to query for UTXO artifacts.
     * @returns A promise that resolves to the UTXO artifacts.
     */
    async getUtxosArtifacts({ address }) {
        const { unspent_outputs } = await this.getUtxos(address, true);
        const inscriptions = await this.getInscriptions({
            address,
        });
        const utxoArtifacts = await transactions.getMetaUtxos(address, unspent_outputs, inscriptions);
        return utxoArtifacts;
    }
    async getSpendableUtxos(address) {
        const addressType = (0, transactions_1.getAddressType)(address);
        const utxosResponse = await this.esploraRpc.getAddressUtxo(address);
        const formattedUtxos = [];
        let filtered = utxosResponse;
        for (const utxo of filtered) {
            const hasInscription = await this.ordRpc.getTxOutput(utxo.txid + ':' + utxo.vout);
            if (hasInscription.inscriptions.length === 0 &&
                hasInscription.runes.length === 0 &&
                hasInscription.value !== 546) {
                const transactionDetails = await this.esploraRpc.getTxInfo(utxo.txid);
                const voutEntry = transactionDetails.vout.find((v) => v.scriptpubkey_address === address);
                const txInMemPool = await this.sandshrewBtcClient.bitcoindRpc.getMemPoolEntry(utxo.txid);
                if (!txInMemPool) {
                    formattedUtxos.push({
                        txId: utxo.txid,
                        outputIndex: utxo.vout,
                        satoshis: utxo.value,
                        confirmations: utxo.status.confirmed ? 3 : 0,
                        scriptPk: voutEntry.scriptpubkey,
                        address: address,
                        addressType: addressType,
                        inscriptions: [],
                    });
                }
            }
        }
        return formattedUtxos;
    }
    /**
     * Creates a Partially Signed Bitcoin Transaction (PSBT) to send regular satoshis, signs and broadcasts it.
     * @param {Object} params - The parameters for creating the PSBT.
     * @param {string} params.to - The receiving address.
     * @param {string} params.from - The sending address.
     * @param {string} params.amount - The amount to send.
     * @param {number} params.feeRate - The transaction fee rate.
     * @param {any} params.signer - The bound signer method to sign the transaction.
     * @param {string} params.publicKey - The public key associated with the transaction.
     * @returns {Promise<Object>} A promise that resolves to an object containing transaction ID and other response data from the API client.
     */
    async sendBtc({ toAddress, feeRate, amount, altSpendPubKey, spendAddress, spendPubKey, altSpendAddress, signer, }) {
        const addressType = (0, transactions_1.getAddressType)(toAddress);
        if (utils_1.addressTypeMap[addressType] === 'p2pkh') {
            throw new Error('Sending bitcoin to legacy address is not supported');
        }
        if (utils_1.addressTypeMap[addressType] === 'p2sh') {
            throw new Error('Sending bitcoin to a nested-segwit address is not supported');
        }
        let spendUtxos;
        let altSpendUtxos;
        spendUtxos = await this.getSpendableUtxos(spendAddress);
        if (!spendUtxos) {
            throw new Error('Insufficient Balance');
        }
        if (altSpendAddress) {
            altSpendUtxos = await this.getSpendableUtxos(altSpendAddress);
        }
        if (!feeRate) {
            feeRate = (await this.esploraRpc.getFeeEstimates())['1'];
        }
        const { rawPsbt } = await this.createBtcTx({
            toAddress,
            spendPubKey,
            feeRate,
            amount,
            network: this.network,
            spendUtxos,
            spendAddress,
            altSpendPubKey,
            altSpendUtxos,
        });
        const { signedPsbt: segwitSigned } = await signer.signAllSegwitInputs({
            rawPsbt: rawPsbt,
            finalize: true,
        });
        const { raw } = await signer.signAllTaprootInputs({
            rawPsbt: segwitSigned,
            finalize: true,
        });
        const fee = Math.ceil(raw.extractTransaction().weight() / 4) * feeRate;
        const { rawPsbt: finalRawPsbt } = await this.createBtcTx({
            toAddress,
            spendPubKey,
            feeRate,
            amount,
            network: this.network,
            spendUtxos,
            spendAddress,
            altSpendPubKey,
            altSpendUtxos,
            fee,
        });
        const { signedPsbt: segwitSigned1 } = await signer.signAllSegwitInputs({
            rawPsbt: finalRawPsbt,
            finalize: true,
        });
        const { signedPsbt: taprootSigned1 } = await signer.signAllTaprootInputs({
            rawPsbt: segwitSigned1,
            finalize: true,
        });
        return this.pushPsbt({ psbtBase64: taprootSigned1 });
    }
    async createBtcTx({ toAddress, spendPubKey, feeRate, amount, network, spendUtxos, spendAddress, altSpendPubKey, altSpendUtxos, fee, }) {
        const psbt = new bitcoin.Psbt({ network: network });
        const addressType = (0, transactions_1.getAddressType)(toAddress);
        if (utils_1.addressTypeMap[addressType] === 'p2pkh') {
            throw new Error('Sending bitcoin to legacy address is not supported');
        }
        if (utils_1.addressTypeMap[addressType] === 'p2sh') {
            throw new Error('Sending bitcoin to a nested-segwit address is not supported');
        }
        let { psbt: updatedPsbt, fee: estimateFee } = await (0, utils_1.addBtcUtxo)({
            spendUtxos,
            psbt: psbt,
            toAddress,
            amount: amount,
            feeRate,
            network,
            spendAddress,
            spendPubKey,
            altSpendPubKey,
            altSpendUtxos,
            fee,
        });
        return {
            rawPsbt: updatedPsbt.toBase64(),
            fee: estimateFee,
        };
    }
    /**
     * Retrieves information about a SegWit address.
     * @param {Object} params - The parameters containing the address information.
     * @param {string} params.address - The SegWit address to validate and get information for.
     * @returns {Promise<Object>} A promise that resolves to an object containing validity status and summary of the address.
     */
    async getSegwitAddressInfo({ address }) {
        const isValid = transactions.validateSegwitAddress({
            address,
            type: 'segwit',
        });
        if (!isValid) {
            return { isValid, summary: null };
        }
        const summary = await this.getAddressSummary({
            address,
        });
        return { isValid, summary };
    }
    /**
     * Retrieves information about a Taproot address.
     * @param {Object} params - The parameters containing the address information.
     * @param {string} params.address - The Taproot address to validate and get information for.
     * @returns {Promise<Object>} A promise that resolves to an object containing validity status and summary of the address.
     */
    async getTaprootAddressInfo({ address }) {
        const isValid = transactions.validateTaprootAddress({
            address,
            type: 'taproot',
        });
        if (!isValid) {
            return { isValid, summary: null };
        }
        const summary = await this.getAddressSummary({
            address,
            includeInscriptions: false,
        });
        return { isValid, summary };
    }
    /**
     * Fetches offers associated with a specific BRC20 ticker.
     * @param {Object} params - The parameters containing the ticker information.
     * @param {string} params.ticker - The ticker symbol to retrieve offers for.
     * @returns {Promise<any>} A promise that resolves to an array of offers.
     */
    async getBrcOffers({ ticker }) {
        const offers = await this.apiClient.getOkxTickerOffers({ ticker: ticker });
        return offers;
    }
    /**
     * Fetches aggregated offers associated with a specific BRC20 ticker.
     * @param {Object} params - The parameters containing the ticker information.
     * @param {string} params.ticker - The ticker symbol to retrieve offers for.
     * @param {}
     * @returns {Promise<any>} A promise that resolves to an array of offers.
     */
    async getAggregatedBrcOffers({ ticker, limitOrderAmount, }) {
        const offers = await this.apiClient.getAggregatedOffers({
            ticker,
            limitOrderAmount,
        });
        return offers;
    }
    /**
     * Lists BRC20 tokens associated with an address.
     * @param {Object} params - The parameters containing the address information.
     * @param {string} params.address - The address to list BRC20 tokens for.
     * @returns {Promise<any>} A promise that resolves to an array of BRC20 tokens.
     */
    async listBrc20s({ address }) {
        const tokens = await this.apiClient.getBrc20sByAddress(address);
        for (let i = 0; i < tokens.data.length; i++) {
            const details = await this.apiClient.getBrc20TokenDetails(tokens.data[i].ticker);
            tokens.data[i]['details'] = details.data;
        }
        return tokens;
    }
    /**
     * Lists inscribed collectibles associated with an address.
     * @param {Object} params - The parameters containing the address information.
     * @param {string} params.address - The address to list collectibles for.
     * @returns {Promise<any>} A promise that resolves to an array of collectibles.
     */
    async listCollectibles({ address }) {
        return await this.apiClient.getCollectiblesByAddress(address);
    }
    /**
     * Retrieves a specific inscribed collectible by its ID.
     * @param {string} inscriptionId - The ID of the collectible to retrieve.
     * @returns {Promise<any>} A promise that resolves to the collectible data.
     */
    async getCollectibleById(inscriptionId) {
        const data = await this.ordRpc.getInscriptionById(inscriptionId);
        return data;
    }
    async signPsbt({ psbtHex, publicKey, address, signer, }) {
        const addressType = (0, transactions_1.getAddressType)(address);
        const tx = new txbuilder_1.OGPSBTTransaction(signer, address, publicKey, addressType, this.network);
        const psbt = bitcoin.Psbt.fromHex(psbtHex, { network: this.network });
        const signedPsbt = await tx.signPsbt(psbt);
        return {
            psbtHex: signedPsbt.toHex(),
        };
    }
    async pushPsbt({ psbtHex, psbtBase64, }) {
        if (!psbtHex && !psbtBase64) {
            throw new Error('Please supply psbt in either base64 or hex format');
        }
        if (psbtHex && psbtBase64) {
            throw new Error('Please select one format of psbt to broadcast');
        }
        let psbt;
        if (psbtHex) {
            psbt = bitcoin.Psbt.fromHex(psbtHex, { network: this.network });
        }
        if (psbtBase64) {
            psbt = bitcoin.Psbt.fromBase64(psbtBase64, { network: this.network });
        }
        let extractedTx;
        try {
            extractedTx = psbt.extractTransaction();
        }
        catch (error) {
            throw new Error('Transaction could not be extracted do to invalid Psbt.');
        }
        const txId = extractedTx.getId();
        const rawTx = extractedTx.toHex();
        const [result] = await this.sandshrewBtcClient.bitcoindRpc.testMemPoolAccept([rawTx]);
        if (!result.allowed) {
            throw new Error(result['reject-reason']);
        }
        await this.sandshrewBtcClient.bitcoindRpc.sendRawTransaction(rawTx);
        await (0, utils_1.waitForTransaction)({
            txId,
            sandshrewBtcClient: this.sandshrewBtcClient,
        });
        const txInMemPool = await this.sandshrewBtcClient.bitcoindRpc.getMemPoolEntry(txId);
        const fee = txInMemPool.fees['base'] * 10 ** 8;
        return {
            txId,
            rawTx,
            size: txInMemPool.vsize,
            weight: txInMemPool.weight,
            fee: fee,
            satsPerVByte: (fee / (txInMemPool.weight / 4)).toFixed(2),
        };
    }
    async finalizePsbtBase64(psbtBase64) {
        try {
            const { hex: finalizedPsbtHex } = await this.sandshrewBtcClient._call('btc_finalizepsbt', [`${psbtBase64}`]);
            return finalizedPsbtHex;
        }
        catch (e) {
            console.log(e);
            throw new Error(e);
        }
    }
    async sendPsbt(txData, isDry) {
        try {
            if (isDry) {
                const response = await this.sandshrewBtcClient._call('btc_testmempoolaccept', [`${txData}`]);
                console.log({ response });
            }
            else {
                const { hex: txHex } = await this.sandshrewBtcClient._call('btc_sendrawtransaction', [`${txData}`]);
                return {
                    sentPsbt: txHex,
                    sentPsbtBase64: Buffer.from(txHex, 'hex').toString('base64'),
                };
            }
        }
        catch (e) {
            console.log(e);
            throw new Error(e);
        }
    }
    async createSegwitSigner({ mnemonic, segwitAddress, hdPathWithIndex, }) {
        const segwitAddressType = transactions.getAddressType(segwitAddress);
        if (segwitAddressType == null) {
            throw Error('Unrecognized Address Type');
        }
        const segwitPayload = await this.fromPhrase({
            mnemonic: mnemonic.trim(),
            hdPath: hdPathWithIndex,
            addrType: segwitAddressType,
        });
        const segwitKeyring = segwitPayload.keyring.keyring;
        const segwitSigner = segwitKeyring.signTransaction.bind(segwitKeyring);
        return segwitSigner;
    }
    async createTaprootSigner({ mnemonic, taprootAddress, hdPathWithIndex = accountsManager_1.customPaths['oyl']['taprootPath'], }) {
        const addressType = transactions.getAddressType(taprootAddress);
        if (addressType == null) {
            throw Error('Unrecognized Address Type');
        }
        const tapPayload = await this.fromPhrase({
            mnemonic: mnemonic.trim(),
            hdPath: hdPathWithIndex,
            addrType: addressType,
        });
        const tapKeyring = tapPayload.keyring.keyring;
        const taprootSigner = tapKeyring.signTransaction.bind(tapKeyring);
        return taprootSigner;
    }
    async createSigner({ mnemonic, fromAddress, hdPathWithIndex, }) {
        const addressType = transactions.getAddressType(fromAddress);
        if (addressType == null) {
            throw Error('Unrecognized Address Type');
        }
        const tapPayload = await this.fromPhrase({
            mnemonic: mnemonic.trim(),
            hdPath: hdPathWithIndex,
            addrType: addressType,
        });
        const tapKeyring = tapPayload.keyring.keyring;
        const taprootSigner = tapKeyring.signTransaction.bind(tapKeyring);
        return taprootSigner;
    }
    async getRuneBalance({ address }) {
        await this.apiClient.getRuneBalance({
            address,
        });
    }
    async getRuneOutpoints({ address }) {
        await this.apiClient.getRuneOutpoints({
            address,
        });
    }
    async inscriptionCommitTx({ content, spendAddress, spendPubKey, signer, altSpendPubKey, altSpendAddress, feeRate, fee = 0, }) {
        const commitTxSize = (0, utils_1.calculateTaprootTxSize)(1, 0, 2);
        const feeForCommit = commitTxSize * feeRate < 250 ? 250 : commitTxSize * feeRate;
        const revealTxSize = (0, utils_1.calculateTaprootTxSize)(2, 0, 2);
        const feeForReveal = revealTxSize * feeRate < 250 ? 250 : revealTxSize * feeRate;
        const baseEstimate = Number(feeForCommit) + Number(feeForReveal) + utils_1.inscriptionSats;
        let amountNeededForInscribe = fee !== 0 ? fee + Number(feeForReveal) + utils_1.inscriptionSats : baseEstimate;
        const utxosUsedForFees = [];
        let usingAlt = false;
        let spendUtxos;
        let altSpendUtxos;
        spendUtxos = (await this.getSpendableUtxos(spendAddress))?.sort((a, b) => b.satoshis - a.satoshis);
        if (!spendUtxos) {
            throw new Error('No utxos for this address');
        }
        if (altSpendAddress) {
            altSpendUtxos = (await this.getSpendableUtxos(altSpendAddress))?.sort((a, b) => b.satoshis - a.satoshis);
        }
        const psbt = new bitcoin.Psbt({ network: this.network });
        const script = (0, utils_1.createInscriptionScript)((0, bip371_1.toXOnly)((0, utils_1.tweakSigner)(signer.taprootKeyPair).publicKey).toString('hex'), content);
        const finalScript = bitcoin.script.fromASM(script);
        const inscriberInfo = bitcoin.payments.p2tr({
            internalPubkey: (0, bip371_1.toXOnly)((0, utils_1.tweakSigner)(signer.taprootKeyPair).publicKey),
            scriptTree: { output: finalScript },
            network: this.network,
        });
        psbt.addOutput({
            value: Number(feeForReveal) + utils_1.inscriptionSats,
            address: inscriberInfo.address,
        });
        let utxosToPayFee = (0, txbuilder_1.findUtxosToCoverAmount)(spendUtxos, amountNeededForInscribe);
        if (utxosToPayFee?.selectedUtxos.length > 1) {
            const txSize = (0, utils_1.calculateTaprootTxSize)(utxosToPayFee.selectedUtxos.length, 0, 2);
            amountNeededForInscribe = fee
                ? fee + Number(feeForReveal) + utils_1.inscriptionSats
                : Number(txSize * feeRate < 250 ? 250 : txSize * feeRate) +
                    Number(feeForReveal) +
                    utils_1.inscriptionSats;
            utxosToPayFee = (0, txbuilder_1.findUtxosToCoverAmount)(spendUtxos, amountNeededForInscribe);
        }
        if (!utxosToPayFee) {
            const filteredAltUtxos = await (0, utils_1.filterTaprootUtxos)({
                taprootUtxos: altSpendUtxos,
            });
            utxosToPayFee = (0, txbuilder_1.findUtxosToCoverAmount)(filteredAltUtxos, amountNeededForInscribe);
            if (utxosToPayFee?.selectedUtxos.length > 1) {
                const txSize = (0, utils_1.calculateTaprootTxSize)(utxosToPayFee.selectedUtxos.length, 0, 2);
                amountNeededForInscribe = fee
                    ? fee + Number(feeForReveal) + utils_1.inscriptionSats
                    : Number(txSize * feeRate < 250 ? 250 : txSize * feeRate) +
                        Number(feeForReveal) +
                        utils_1.inscriptionSats;
                utxosToPayFee = (0, txbuilder_1.findUtxosToCoverAmount)(filteredAltUtxos, amountNeededForInscribe);
                if (!utxosToPayFee) {
                    throw new Error('Insufficient Balance');
                }
                usingAlt = true;
            }
        }
        const feeAmountGathered = (0, utils_1.calculateAmountGatheredUtxo)(utxosToPayFee.selectedUtxos);
        const changeAmount = feeAmountGathered - (fee + utils_1.inscriptionSats + Number(feeForReveal));
        for (let i = 0; i < utxosToPayFee.selectedUtxos.length; i++) {
            utxosUsedForFees.push(utxosToPayFee.selectedUtxos[i].txId);
            psbt.addInput({
                hash: utxosToPayFee.selectedUtxos[i].txId,
                index: utxosToPayFee.selectedUtxos[i].outputIndex,
                witnessUtxo: {
                    value: utxosToPayFee.selectedUtxos[i].satoshis,
                    script: Buffer.from(utxosToPayFee.selectedUtxos[i].scriptPk, 'hex'),
                },
            });
        }
        psbt.addOutput({
            address: spendAddress,
            value: changeAmount,
        });
        const formattedPsbt = await (0, utils_1.formatInputsToSign)({
            _psbt: psbt,
            senderPublicKey: usingAlt ? altSpendPubKey : spendPubKey,
            network: this.network,
        });
        return {
            commitPsbt: formattedPsbt.toBase64(),
            utxosUsedForFees: utxosUsedForFees,
            script: finalScript,
        };
    }
    async inscriptionRevealTx({ receiverAddress, script, signer, commitTxId, fee = 0, feeRate, }) {
        const revealTxSize = (0, utils_1.calculateTaprootTxSize)(2, 0, 2);
        const revealTxBaseFee = revealTxSize * feeRate < 250 ? 250 : revealTxSize * feeRate;
        const revealTxFinalFee = Number(revealTxBaseFee) - fee;
        const commitTxOutput = await (0, utils_1.getOutputValueByVOutIndex)({
            txId: commitTxId,
            vOut: 0,
            esploraRpc: this.esploraRpc,
        });
        if (!commitTxOutput) {
            throw new Error('ERROR GETTING FIRST INPUT VALUE');
        }
        const psbt = new bitcoin.Psbt({ network: this.network });
        const p2pk_redeem = { output: script };
        const { output, witness } = bitcoin.payments.p2tr({
            internalPubkey: (0, bip371_1.toXOnly)((0, utils_1.tweakSigner)(signer.taprootKeyPair).publicKey),
            scriptTree: p2pk_redeem,
            redeem: p2pk_redeem,
            network: this.network,
        });
        psbt.addInput({
            hash: commitTxId,
            index: 0,
            witnessUtxo: {
                value: commitTxOutput.value,
                script: output,
            },
            tapLeafScript: [
                {
                    leafVersion: bip341_1.LEAF_VERSION_TAPSCRIPT,
                    script: p2pk_redeem.output,
                    controlBlock: witness[witness.length - 1],
                },
            ],
        });
        psbt.addOutput({
            value: utils_1.inscriptionSats,
            address: receiverAddress,
        });
        psbt.addOutput({
            value: revealTxFinalFee,
            address: receiverAddress,
        });
        psbt.signInput(0, (0, utils_1.tweakSigner)(signer.taprootKeyPair));
        psbt.finalizeInput(0);
        return {
            revealPsbt: psbt.toBase64(),
            revealRaw: psbt,
        };
    }
    async sendBRC20({ fromAddress, fromPubKey, toAddress, spendPubKey, feeRate, altSpendPubKey, spendAddress, altSpendAddress, signer, token, amount, }) {
        let successTxIds = [];
        try {
            const content = `{"p":"brc-20","op":"transfer","tick":"${token}","amt":"${amount}"}`;
            const { commitPsbt, utxosUsedForFees, script } = await this.inscriptionCommitTx({
                content,
                spendAddress,
                spendPubKey,
                signer,
                altSpendPubKey,
                altSpendAddress,
                feeRate,
            });
            const { signedPsbt: segwitSigned } = await signer.signAllSegwitInputs({
                rawPsbt: commitPsbt,
                finalize: true,
            });
            const { raw } = await signer.signAllTaprootInputs({
                rawPsbt: segwitSigned,
                finalize: true,
            });
            const commitFee = Math.ceil(raw.extractTransaction().weight() / 4) * feeRate;
            const { commitPsbt: finalCommitPsbt } = await this.inscriptionCommitTx({
                content,
                spendAddress,
                spendPubKey,
                signer,
                altSpendPubKey,
                altSpendAddress,
                feeRate,
                fee: commitFee,
            });
            const { signedPsbt: segwitSigned1 } = await signer.signAllSegwitInputs({
                rawPsbt: finalCommitPsbt,
                finalize: true,
            });
            const { signedPsbt: taprootSigned1 } = await signer.signAllTaprootInputs({
                rawPsbt: segwitSigned1,
                finalize: true,
            });
            const { txId: commitTxId } = await this.pushPsbt({
                psbtBase64: taprootSigned1,
            });
            successTxIds.push(commitTxId);
            await (0, utils_1.waitForTransaction)({
                txId: commitTxId,
                sandshrewBtcClient: this.sandshrewBtcClient,
            });
            const { revealRaw } = await this.inscriptionRevealTx({
                receiverAddress: fromAddress,
                signer,
                script,
                commitTxId: commitTxId,
                feeRate,
            });
            const revealFee = Math.ceil(revealRaw.extractTransaction().weight() / 4) * feeRate;
            const { revealPsbt } = await this.inscriptionRevealTx({
                receiverAddress: fromAddress,
                signer,
                script,
                commitTxId: commitTxId,
                fee: revealFee,
                feeRate,
            });
            const { signedPsbt: taprootRevealSigned } = await signer.signAllTaprootInputs({
                rawPsbt: revealPsbt,
                finalize: true,
            });
            const { txId: revealTxId } = await this.pushPsbt({
                psbtBase64: taprootRevealSigned,
            });
            if (!revealTxId) {
                throw new Error('Unable to reveal inscription.');
            }
            successTxIds.push(revealTxId);
            await (0, utils_1.waitForTransaction)({
                txId: revealTxId,
                sandshrewBtcClient: this.sandshrewBtcClient,
            });
            const { sentPsbt: sentRawPsbt } = await this.inscriptionSendTx({
                toAddress,
                fromPubKey,
                spendPubKey,
                spendAddress,
                altSpendAddress,
                altSpendPubKey,
                feeRate,
                utxoId: revealTxId,
                utxosUsedForFees: utxosUsedForFees,
            });
            const { signedPsbt: segwitSendSignedPsbt } = await signer.signAllSegwitInputs({
                rawPsbt: sentRawPsbt,
                finalize: true,
            });
            const { raw: rawSend } = await signer.signAllTaprootInputs({
                rawPsbt: segwitSendSignedPsbt,
                finalize: true,
            });
            const sendFee = Math.ceil(rawSend.extractTransaction().weight() / 4) * feeRate;
            const { sentPsbt: sentRawPsbt1 } = await this.inscriptionSendTx({
                toAddress,
                fromPubKey,
                spendPubKey,
                spendAddress,
                altSpendAddress,
                altSpendPubKey,
                feeRate,
                utxoId: revealTxId,
                utxosUsedForFees: utxosUsedForFees,
                fee: sendFee,
            });
            const { signedPsbt: segwitSendSignedPsbt1 } = await signer.signAllSegwitInputs({
                rawPsbt: sentRawPsbt1,
                finalize: true,
            });
            const { signedPsbt: taprootSendSignedPsbt1 } = await signer.signAllTaprootInputs({
                rawPsbt: segwitSendSignedPsbt1,
                finalize: true,
            });
            const { txId: sentPsbtTxId } = await this.pushPsbt({
                psbtBase64: taprootSendSignedPsbt1,
            });
<<<<<<< HEAD
            await (0, utils_1.waitForTransaction)({
                txId: sentPsbtTxId,
                sandshrewBtcClient: this.sandshrewBtcClient,
            });
            const feeTxPromise = successTxIds.map((txId) => this.sandshrewBtcClient.bitcoindRpc.getMemPoolEntry(txId));
            const feeData = await Promise.all(feeTxPromise);
            let totalFee = 0;
            let totalSize = 0;
            let totalWeight = 0;
            for (const tx of feeData) {
                totalSize += tx.vsize;
                totalWeight += tx.weight;
                totalFee += tx.fees['base'] * 10 ** 8;
            }
=======
>>>>>>> cb640a79
            return {
                txId: sentPsbtTxId,
                rawTxn: taprootSendSignedPsbt1,
                sendBrc20Txids: [...successTxIds, sentPsbtTxId],
            };
        }
        catch (err) {
            throw new errors_1.OylTransactionError(err, successTxIds);
        }
    }
    async inscriptionSendTx({ toAddress, fromPubKey, spendPubKey, spendAddress, altSpendAddress, altSpendPubKey, feeRate, utxoId, utxosUsedForFees, fee = 0, }) {
        if (!feeRate) {
            feeRate = (await this.esploraRpc.getFeeEstimates())['1'];
        }
        const txSize = (0, utils_1.calculateTaprootTxSize)(2, 0, 2);
        const sendTxFee = txSize * feeRate < 250 ? 250 : txSize * feeRate;
        let finalFee = fee ? fee : sendTxFee;
        let usingAlt = false;
        let spendUtxos;
        let altSpendUtxos;
        spendUtxos = await this.getSpendableUtxos(spendAddress);
        if (!spendUtxos) {
            throw new Error('No utxos for this address');
        }
        if (altSpendAddress) {
            altSpendUtxos = await this.getSpendableUtxos(altSpendAddress);
        }
        const spendableUtxos = await (0, utils_1.filterTaprootUtxos)({
            taprootUtxos: spendUtxos,
        });
        const utxoInfo = await this.esploraRpc.getTxInfo(utxoId);
        const psbt = new bitcoin.Psbt({ network: this.network });
        psbt.addInput({
            hash: utxoId,
            index: 0,
            witnessUtxo: {
                script: Buffer.from(utxoInfo.vout[0].scriptpubkey, 'hex'),
                value: 546,
            },
        });
        psbt.addOutput({
            address: toAddress,
            value: 546,
        });
        let availableUtxos = spendableUtxos.filter((utxo) => !utxosUsedForFees.includes(utxo.txId));
        let utxosToPayFee = (0, txbuilder_1.findUtxosToCoverAmount)(availableUtxos, finalFee);
        if (utxosToPayFee?.selectedUtxos.length > 1) {
            const txSize = (0, utils_1.calculateTaprootTxSize)(utxosToPayFee.selectedUtxos.length, 0, 2);
            const sendTxFee = txSize * feeRate < 250 ? 250 : txSize * feeRate;
            const finalFee = sendTxFee - fee;
            utxosToPayFee = (0, txbuilder_1.findUtxosToCoverAmount)(availableUtxos, finalFee);
        }
        if (!utxosToPayFee) {
            const filteredAltUtxos = await (0, utils_1.filterTaprootUtxos)({
                taprootUtxos: altSpendUtxos,
            });
            let availableUtxos = filteredAltUtxos.filter((utxo) => !utxosUsedForFees.includes(utxo.txId));
            utxosToPayFee = (0, txbuilder_1.findUtxosToCoverAmount)(availableUtxos, finalFee);
            if (utxosToPayFee?.selectedUtxos.length > 1) {
                const txSize = (0, utils_1.calculateTaprootTxSize)(utxosToPayFee.selectedUtxos.length, 0, 2);
                const sendTxFee = txSize * feeRate < 250 ? 250 : txSize * feeRate;
                const finalFee = sendTxFee - fee;
                utxosToPayFee = (0, txbuilder_1.findUtxosToCoverAmount)(availableUtxos, finalFee);
            }
            if (!utxosToPayFee) {
                throw new Error('Insufficient Balance');
            }
            usingAlt = true;
        }
        const amountGathered = (0, utils_1.calculateAmountGatheredUtxo)(utxosToPayFee.selectedUtxos);
        const changeAmount = amountGathered - finalFee;
        for (let i = 0; i < utxosToPayFee.selectedUtxos.length; i++) {
            psbt.addInput({
                hash: utxosToPayFee.selectedUtxos[i].txId,
                index: utxosToPayFee.selectedUtxos[i].outputIndex,
                witnessUtxo: {
                    value: utxosToPayFee.selectedUtxos[i].satoshis,
                    script: Buffer.from(utxosToPayFee.selectedUtxos[i].scriptPk, 'hex'),
                },
            });
        }
        psbt.addOutput({
            address: spendAddress,
            value: changeAmount,
        });
        const partiallyFormattedPsbtTx = await (0, utils_1.formatInputsToSign)({
            _psbt: psbt,
            senderPublicKey: fromPubKey,
            network: this.network,
        });
        const formattedPsbt = await (0, utils_1.formatInputsToSign)({
            _psbt: partiallyFormattedPsbtTx,
            senderPublicKey: usingAlt ? altSpendPubKey : spendPubKey,
            network: this.network,
        });
        return { sentPsbt: formattedPsbt.toBase64() };
    }
    async sendOrdCollectible({ fromAddress, fromPubKey, toAddress, spendPubKey, feeRate, altSpendPubKey, spendAddress, altSpendAddress, signer, inscriptionId, }) {
        if (!feeRate) {
            feeRate = (await this.esploraRpc.getFeeEstimates())['1'];
        }
        const { rawPsbt } = await this.createOrdCollectibleTx({
            inscriptionId,
            fromAddress,
            fromPubKey,
            spendPubKey,
            spendAddress,
            toAddress,
            altSpendAddress,
            altSpendPubKey,
            feeRate,
        });
        const { signedPsbt: segwitSigned } = await signer.signAllSegwitInputs({
            rawPsbt: rawPsbt,
            finalize: true,
        });
        const { raw } = await signer.signAllTaprootInputs({
            rawPsbt: segwitSigned,
            finalize: true,
        });
        const fee = Math.ceil(raw.extractTransaction().virtualSize()) * feeRate;
        const { rawPsbt: finalRawPsbt } = await this.createOrdCollectibleTx({
            inscriptionId,
            fromAddress,
            fromPubKey,
            spendPubKey,
            spendAddress,
            toAddress,
            altSpendAddress,
            altSpendPubKey,
            feeRate,
            fee,
        });
        const { signedPsbt: segwitSigned1 } = await signer.signAllSegwitInputs({
            rawPsbt: finalRawPsbt,
            finalize: true,
        });
        const { signedPsbt: taprootSigned1 } = await signer.signAllTaprootInputs({
            rawPsbt: segwitSigned1,
            finalize: true,
        });
        return this.pushPsbt({ psbtBase64: taprootSigned1 });
    }
    async createOrdCollectibleTx({ inscriptionId, fromAddress, fromPubKey, spendPubKey, spendAddress, toAddress, altSpendAddress, altSpendPubKey, feeRate, fee, }) {
        const sendTxSize = (0, utils_1.calculateTaprootTxSize)(1, 0, 2);
        const estimate = sendTxSize * feeRate < 250 ? 250 : sendTxSize * feeRate;
        let newEstimate;
        let usingAlt = false;
        let spendUtxos;
        let altSpendUtxos;
        spendUtxos = await this.getSpendableUtxos(spendAddress);
        if (!spendUtxos) {
            throw new Error('No utxos for this address');
        }
        if (altSpendAddress) {
            altSpendUtxos = await this.getSpendableUtxos(altSpendAddress);
        }
        const collectibleData = await this.getCollectibleById(inscriptionId);
        if (fromAddress && collectibleData.address !== fromAddress) {
            throw new Error('Inscription does not belong to fromAddress');
        }
        const inscriptionTxId = collectibleData.satpoint.split(':')[0];
        const inscriptionTxVOutIndex = collectibleData.satpoint.split(':')[1];
        const inscriptionUtxoDetails = await this.esploraRpc.getTxInfo(inscriptionTxId);
        const inscriptionUtxoData = inscriptionUtxoDetails.vout[inscriptionTxVOutIndex];
        const isSpentArray = await this.esploraRpc.getTxOutspends(inscriptionTxId);
        const isSpent = isSpentArray[inscriptionTxVOutIndex];
        if (isSpent.spent) {
            throw new Error('Inscription is missing');
        }
        let psbtTx = new bitcoin.Psbt({ network: this.network });
        const { unspent_outputs } = await this.getUtxos(fromAddress, true);
        const inscriptionTx = unspent_outputs.find((utxo) => inscriptionTxId === utxo.tx_hash_big_endian &&
            Number(inscriptionTxVOutIndex) === utxo.tx_output_n);
        psbtTx.addInput({
            hash: inscriptionTxId,
            index: parseInt(inscriptionTxVOutIndex),
            witnessUtxo: {
                script: Buffer.from(inscriptionTx.script, 'hex'),
                value: inscriptionUtxoData.value,
            },
        });
        psbtTx.addOutput({
            address: toAddress,
            value: inscriptionUtxoData.value,
        });
        const availableUtxos = await (0, utils_1.filterTaprootUtxos)({
            taprootUtxos: spendUtxos,
        });
        let utxosToSend = (0, txbuilder_1.findUtxosToCoverAmount)(availableUtxos, fee ? fee : estimate);
        if (utxosToSend?.selectedUtxos.length > 1) {
            const newTxSize = (0, utils_1.calculateTaprootTxSize)(utxosToSend.selectedUtxos.length, 0, 2);
            newEstimate = newTxSize * feeRate < 250 ? 250 : newTxSize * feeRate;
            utxosToSend = (0, txbuilder_1.findUtxosToCoverAmount)(availableUtxos, fee ? fee : newEstimate);
        }
        if (!utxosToSend) {
            const unFilteredAltUtxos = await (0, utils_1.filterTaprootUtxos)({
                taprootUtxos: altSpendUtxos,
            });
            const txSize = (0, utils_1.calculateTaprootTxSize)(1, 0, 2);
            const estimate = txSize * feeRate < 250 ? 250 : txSize * feeRate;
            utxosToSend = (0, txbuilder_1.findUtxosToCoverAmount)(unFilteredAltUtxos, fee ? fee : estimate);
            if (utxosToSend?.selectedUtxos.length > 1) {
                const newTxSize = (0, utils_1.calculateTaprootTxSize)(utxosToSend.selectedUtxos.length, 0, 2);
                newEstimate = newTxSize * feeRate < 250 ? 250 : newTxSize * feeRate;
                utxosToSend = (0, txbuilder_1.findUtxosToCoverAmount)(unFilteredAltUtxos, fee ? fee : newEstimate);
            }
            if (!utxosToSend) {
                throw new Error('Insufficient Balance');
            }
            usingAlt = true;
        }
        const amountGathered = (0, utils_1.calculateAmountGatheredUtxo)(utxosToSend.selectedUtxos);
        for await (const utxo of utxosToSend.selectedUtxos) {
            psbtTx.addInput({
                hash: utxo.txId,
                index: utxo.outputIndex,
                witnessUtxo: {
                    script: Buffer.from(utxo.scriptPk, 'hex'),
                    value: utxo.satoshis,
                },
            });
        }
        const changeAmount = fee
            ? amountGathered - fee
            : amountGathered - (newEstimate ? newEstimate : estimate);
        psbtTx.addOutput({
            address: spendAddress,
            value: changeAmount,
        });
        const partiallyFormattedPsbtTx = await (0, utils_1.formatInputsToSign)({
            _psbt: psbtTx,
            senderPublicKey: fromPubKey,
            network: this.network,
        });
        psbtTx = await (0, utils_1.formatInputsToSign)({
            _psbt: partiallyFormattedPsbtTx,
            senderPublicKey: usingAlt ? altSpendPubKey : spendPubKey,
            network: this.network,
        });
        return { rawPsbt: psbtTx.toBase64() };
    }
    async sendBtcEstimate({ feeRate, amount, altSpendPubKey, spendAddress, spendPubKey, altSpendAddress, }) {
        let spendUtxos;
        let altSpendUtxos;
        spendUtxos = await this.getSpendableUtxos(spendAddress);
        if (!spendUtxos) {
            throw new Error('Insufficient Balance');
        }
        if (altSpendAddress) {
            altSpendUtxos = await this.getSpendableUtxos(altSpendAddress);
        }
        if (!feeRate) {
            feeRate = (await this.esploraRpc.getFeeEstimates())['1'];
        }
        const { fee } = await this.createBtcTx({
            toAddress: spendAddress,
            spendPubKey,
            feeRate,
            amount,
            network: this.network,
            spendUtxos,
            spendAddress,
            altSpendPubKey,
            altSpendUtxos,
        });
        return { fee: fee };
    }
    async sendCollectibleEstimate({ spendAddress, altSpendAddress, feeRate, }) {
        let spendUtxos;
        let altSpendUtxos;
        spendUtxos = await this.getSpendableUtxos(spendAddress);
        if (!spendUtxos) {
            throw new Error('Insufficient Balance');
        }
        if (altSpendAddress) {
            altSpendUtxos = await this.getUtxosArtifacts({
                address: altSpendAddress,
            });
        }
        if (!feeRate) {
            feeRate = (await this.esploraRpc.getFeeEstimates())['1'];
        }
        const sendTxSize = (0, utils_1.calculateTaprootTxSize)(1, 0, 2);
        let fee = sendTxSize * feeRate < 250 ? 250 : sendTxSize * feeRate;
        const availableUtxos = await (0, utils_1.filterTaprootUtxos)({
            taprootUtxos: spendUtxos,
        });
        let utxosToSend = (0, txbuilder_1.findUtxosToCoverAmount)(availableUtxos, fee);
        if (utxosToSend?.selectedUtxos.length > 1) {
            const txSize = (0, utils_1.calculateTaprootTxSize)(utxosToSend.selectedUtxos.length, 0, 2);
            fee = txSize * feeRate < 250 ? 250 : txSize * feeRate;
            utxosToSend = (0, txbuilder_1.findUtxosToCoverAmount)(availableUtxos, fee);
        }
        if (!utxosToSend && altSpendUtxos) {
            const unFilteredAltUtxos = await (0, utils_1.filterTaprootUtxos)({
                taprootUtxos: altSpendUtxos,
            });
            utxosToSend = (0, txbuilder_1.findUtxosToCoverAmount)(unFilteredAltUtxos, fee);
            if (utxosToSend?.selectedUtxos.length > 1) {
                const txSize = (0, utils_1.calculateTaprootTxSize)(utxosToSend.selectedUtxos.length, 0, 2);
                fee = txSize * feeRate < 250 ? 250 : txSize * feeRate;
                utxosToSend = (0, txbuilder_1.findUtxosToCoverAmount)(unFilteredAltUtxos, fee);
            }
            if (!utxosToSend) {
                throw new Error('Insufficient Balance');
            }
        }
        const sendTxFee = fee;
        return { fee: sendTxFee };
    }
    async sendRuneEstimate({ spendAddress, altSpendAddress, feeRate, }) {
        let spendUtxos;
        let altSpendUtxos;
        spendUtxos = await this.getSpendableUtxos(spendAddress);
        if (!spendUtxos) {
            throw new Error('Insufficient Balance');
        }
        if (altSpendAddress) {
            altSpendUtxos = await this.getSpendableUtxos(altSpendAddress);
        }
        if (!feeRate) {
            feeRate = (await this.esploraRpc.getFeeEstimates())['1'];
        }
        const sendTxSize = (0, utils_1.calculateTaprootTxSize)(1, 0, 3);
        let fee = sendTxSize * feeRate < 250 ? 250 : sendTxSize * feeRate;
        const availableUtxos = await (0, utils_1.filterTaprootUtxos)({
            taprootUtxos: spendUtxos,
        });
        let utxosToSend = (0, txbuilder_1.findUtxosToCoverAmount)(availableUtxos, fee);
        if (utxosToSend?.selectedUtxos.length > 1) {
            const txSize = (0, utils_1.calculateTaprootTxSize)(utxosToSend.selectedUtxos.length, 0, 2);
            fee = txSize * feeRate < 250 ? 250 : txSize * feeRate;
            utxosToSend = (0, txbuilder_1.findUtxosToCoverAmount)(availableUtxos, fee);
        }
        if (!utxosToSend && altSpendUtxos) {
            const unFilteredAltUtxos = await (0, utils_1.filterTaprootUtxos)({
                taprootUtxos: altSpendUtxos,
            });
            utxosToSend = (0, txbuilder_1.findUtxosToCoverAmount)(unFilteredAltUtxos, fee);
            if (utxosToSend?.selectedUtxos.length > 1) {
                const txSize = (0, utils_1.calculateTaprootTxSize)(utxosToSend.selectedUtxos.length, 0, 3);
                fee = txSize * feeRate < 250 ? 250 : txSize * feeRate;
                utxosToSend = (0, txbuilder_1.findUtxosToCoverAmount)(unFilteredAltUtxos, fee);
            }
            if (!utxosToSend) {
                throw new Error('Insufficient Balance');
            }
        }
        const sendTxFee = fee;
        return { fee: sendTxFee };
    }
    async sendBrc20Estimate({ spendAddress, altSpendAddress, feeRate, }) {
        let spendUtxos;
        let altSpendUtxos;
        spendUtxos = await this.getSpendableUtxos(spendAddress);
        if (!spendUtxos) {
            throw new Error('Insufficient Balance');
        }
        if (altSpendAddress) {
            altSpendUtxos = await this.getSpendableUtxos(altSpendAddress);
        }
        if (!feeRate) {
            feeRate = (await this.esploraRpc.getFeeEstimates())['1'];
        }
        const sendTxSize = (0, utils_1.calculateTaprootTxSize)(1, 0, 1);
        let fee = sendTxSize * feeRate < 250 ? 250 : sendTxSize * feeRate;
        const commitTxSize = (0, utils_1.calculateTaprootTxSize)(1, 0, 2);
        const feeForCommit = commitTxSize * feeRate < 250 ? 250 : commitTxSize * feeRate;
        const revealTxSize = (0, utils_1.calculateTaprootTxSize)(1, 0, 1);
        const feeForReveal = revealTxSize * feeRate < 250 ? 250 : revealTxSize * feeRate;
        const amountNeededForInscribe = Number(feeForCommit) + Number(feeForReveal) + 546;
        const filteredSpendUtxos = await (0, utils_1.filterTaprootUtxos)({
            taprootUtxos: spendUtxos,
        });
        let utxosForCommitandReveal = (0, txbuilder_1.findUtxosToCoverAmount)(filteredSpendUtxos, amountNeededForInscribe);
        if (utxosForCommitandReveal?.selectedUtxos.length > 1) {
            const txSize = (0, utils_1.calculateTaprootTxSize)(utxosForCommitandReveal.selectedUtxos.length, 0, 2);
            fee = txSize * feeRate < 250 ? 250 : txSize * feeRate;
            utxosForCommitandReveal = (0, txbuilder_1.findUtxosToCoverAmount)(filteredSpendUtxos, amountNeededForInscribe);
        }
        if (!utxosForCommitandReveal && altSpendUtxos) {
            const unFilteredAltUtxos = await (0, utils_1.filterTaprootUtxos)({
                taprootUtxos: altSpendUtxos,
            });
            utxosForCommitandReveal = (0, txbuilder_1.findUtxosToCoverAmount)(unFilteredAltUtxos, amountNeededForInscribe);
            if (utxosForCommitandReveal?.selectedUtxos.length > 1) {
                const txSize = (0, utils_1.calculateTaprootTxSize)(utxosForCommitandReveal.selectedUtxos.length, 0, 2);
                fee = txSize * feeRate < 250 ? 250 : txSize * feeRate;
                utxosForCommitandReveal = (0, txbuilder_1.findUtxosToCoverAmount)(unFilteredAltUtxos, amountNeededForInscribe);
            }
            if (!utxosForCommitandReveal) {
                throw new Error('Insufficient Balance');
            }
        }
        const utxosUsedForFees = utxosForCommitandReveal.selectedUtxos.map((utxo) => {
            return utxo.txId;
        });
        let availableUtxos = filteredSpendUtxos.filter((utxo) => !utxosUsedForFees.includes(utxo.txId));
        let utxosToSend = (0, txbuilder_1.findUtxosToCoverAmount)(availableUtxos, fee);
        if (utxosToSend?.selectedUtxos.length > 1) {
            const txSize = (0, utils_1.calculateTaprootTxSize)(utxosToSend.selectedUtxos.length, 0, 2);
            fee = txSize * feeRate < 250 ? 250 : txSize * feeRate;
            utxosToSend = (0, txbuilder_1.findUtxosToCoverAmount)(availableUtxos, fee);
        }
        if (!utxosToSend && altSpendUtxos) {
            const unFilteredAltUtxos = await (0, utils_1.filterTaprootUtxos)({
                taprootUtxos: altSpendUtxos,
            });
            const availableUtxos = unFilteredAltUtxos.filter((utxo) => !utxosUsedForFees.includes(utxo.txId));
            utxosToSend = (0, txbuilder_1.findUtxosToCoverAmount)(availableUtxos, fee);
            if (utxosToSend?.selectedUtxos.length > 1) {
                const txSize = (0, utils_1.calculateTaprootTxSize)(utxosToSend.selectedUtxos.length, 0, 2);
                fee = txSize * feeRate < 250 ? 250 : txSize * feeRate;
                utxosToSend = (0, txbuilder_1.findUtxosToCoverAmount)(availableUtxos, fee);
            }
            if (!utxosToSend) {
                throw new Error('Insufficient Balance');
            }
        }
        const commitTxFee = utxosForCommitandReveal.totalSatoshis - utxosForCommitandReveal.change;
        return {
            commitAndRevealTxFee: commitTxFee,
            sendTxFee: fee,
            total: commitTxFee + fee,
        };
    }
    async sendRune({ fromAddress, toAddress, spendPubKey, feeRate, altSpendPubKey, spendAddress, altSpendAddress, signer, runeId, amount, }) {
        if (!feeRate) {
            feeRate = (await this.esploraRpc.getFeeEstimates())['1'];
        }
        const runeBalances = await this.apiClient.getRuneBalance({
            address: fromAddress,
        });
        for await (const rune of runeBalances) {
            if (amount > rune.total_balance && runeId === rune.rune_id) {
                throw new Error('Insufficient Balance');
            }
        }
        const { sendPsbt } = await this.runeSendTx({
            runeId,
            fromAddress,
            toAddress,
            amount,
            spendAddress,
            spendPubKey,
            altSpendPubKey,
            altSpendAddress,
            feeRate,
        });
        const { signedPsbt: segwitSigned } = await signer.signAllSegwitInputs({
            rawPsbt: sendPsbt,
            finalize: true,
        });
        const { raw } = await signer.signAllTaprootInputs({
            rawPsbt: segwitSigned,
            finalize: true,
        });
        const fee = (raw.extractTransaction().weight() / 4) * feeRate;
        const { sendPsbt: finalSendPsbt } = await this.runeSendTx({
            runeId,
            fromAddress,
            toAddress,
            amount,
            spendAddress,
            spendPubKey,
            altSpendPubKey,
            altSpendAddress,
            feeRate,
            fee,
        });
        const { signedPsbt: segwitSigned1 } = await signer.signAllSegwitInputs({
            rawPsbt: finalSendPsbt,
            finalize: true,
        });
        const { signedPsbt: taprootSigned1 } = await signer.signAllTaprootInputs({
            rawPsbt: segwitSigned1,
            finalize: true,
        });
        return await this.pushPsbt({
            psbtBase64: taprootSigned1,
        });
    }
    async runeSendTx({ runeId, fromAddress, toAddress, amount, spendAddress, spendPubKey, altSpendPubKey, altSpendAddress, feeRate, fee, }) {
        let usingAlt = false;
        let spendUtxos;
        let altSpendUtxos;
        spendUtxos = await this.getUtxosArtifacts({
            address: spendAddress,
        });
        if (!spendUtxos) {
            throw new Error('No utxos for this address');
        }
        if (altSpendAddress) {
            altSpendUtxos = await this.getUtxosArtifacts({
                address: altSpendAddress,
            });
        }
        const spendableUtxos = await (0, utils_1.filterTaprootUtxos)({
            taprootUtxos: spendUtxos,
        });
        const psbt = new bitcoin.Psbt({ network: this.network });
        const runeUtxos = [];
        const runeUtxoOutpoints = await this.apiClient.getRuneOutpoints({
            address: fromAddress,
        });
        for (const rune of runeUtxoOutpoints) {
            const index = rune.rune_ids.indexOf(runeId);
            if (index !== -1) {
                runeUtxos.push({
                    script: rune.pkscript,
                    outpointId: rune.output,
                    amount: rune.balances[index],
                });
            }
        }
        const useableUtxos = (0, utils_1.findRuneUtxosToSpend)(runeUtxos, amount);
        if (!useableUtxos) {
            throw new Error('No utxos with runes attached to them to spend for this address.');
        }
        for (let i = 0; i < useableUtxos.selectedUtxos.length; i++) {
            const txSplit = useableUtxos.selectedUtxos[i].outpointId.split(':');
            const txHash = txSplit[0];
            const txIndex = txSplit[1];
            const script = useableUtxos.selectedUtxos[i].script;
            psbt.addInput({
                hash: txHash,
                index: Number(txIndex),
                witnessUtxo: {
                    value: 546,
                    script: Buffer.from(script, 'hex'),
                },
            });
        }
        const txSize = (0, utils_1.calculateTaprootTxSize)(1 + psbt.inputCount, 0, 3);
        let feeForSend = fee ? fee : txSize * feeRate < 250 ? 250 : txSize * feeRate;
        let utxosToPayFee = (0, txbuilder_1.findUtxosToCoverAmount)(spendableUtxos, feeForSend + utils_1.inscriptionSats);
        if (utxosToPayFee?.selectedUtxos.length > 1) {
            const txSize = (0, utils_1.calculateTaprootTxSize)(utxosToPayFee.selectedUtxos.length + psbt.inputCount, 0, 3);
            feeForSend = fee ? fee : txSize * feeRate < 250 ? 250 : txSize * feeRate;
            utxosToPayFee = (0, txbuilder_1.findUtxosToCoverAmount)(spendableUtxos, feeForSend + utils_1.inscriptionSats);
        }
        if (!utxosToPayFee) {
            const unFilteredAltUtxos = await (0, utils_1.filterTaprootUtxos)({
                taprootUtxos: altSpendUtxos,
            });
            const txSize = (0, utils_1.calculateTaprootTxSize)(1 + psbt.inputCount, 0, 3);
            feeForSend = fee ? fee : txSize * feeRate < 250 ? 250 : txSize * feeRate;
            utxosToPayFee = (0, txbuilder_1.findUtxosToCoverAmount)(unFilteredAltUtxos, feeForSend + utils_1.inscriptionSats);
            if (utxosToPayFee?.selectedUtxos.length > 1) {
                const txSize = (0, utils_1.calculateTaprootTxSize)(utxosToPayFee.selectedUtxos.length + psbt.inputCount, 0, 3);
                feeForSend = fee ? fee : txSize * feeRate < 250 ? 250 : txSize * feeRate;
                utxosToPayFee = (0, txbuilder_1.findUtxosToCoverAmount)(spendableUtxos, feeForSend + utils_1.inscriptionSats);
            }
            if (!utxosToPayFee) {
                throw new Error('Insufficient Balance');
            }
            usingAlt = true;
        }
        const feeAmountGathered = (0, utils_1.calculateAmountGatheredUtxo)(utxosToPayFee.selectedUtxos);
        const changeAmount = feeAmountGathered - feeForSend - utils_1.inscriptionSats;
        for (let i = 0; i < utxosToPayFee.selectedUtxos.length; i++) {
            psbt.addInput({
                hash: utxosToPayFee.selectedUtxos[i].txId,
                index: utxosToPayFee.selectedUtxos[i].outputIndex,
                witnessUtxo: {
                    value: utxosToPayFee.selectedUtxos[i].satoshis,
                    script: Buffer.from(utxosToPayFee.selectedUtxos[i].scriptPk, 'hex'),
                },
            });
        }
        psbt.addOutput({
            address: spendAddress,
            value: changeAmount,
        });
        psbt.addOutput({
            value: utils_1.inscriptionSats,
            address: toAddress,
        });
        const script = (0, utils_1.createRuneSendScript)({
            runeId,
            amount,
            sendOutputIndex: 1,
            pointer: 0,
        });
        const output = { script: script, value: 0 };
        psbt.addOutput(output);
        const formattedPsbt = await (0, utils_1.formatInputsToSign)({
            _psbt: psbt,
            senderPublicKey: usingAlt ? altSpendPubKey : spendPubKey,
            network: this.network,
        });
        return {
            sendPsbt: formattedPsbt.toBase64(),
        };
    }
    async mintRune({ toAddress, spendPubKey, feeRate, altSpendPubKey, spendAddress, altSpendAddress, signer, runeId, amount, }) {
        if (!feeRate) {
            feeRate = (await this.esploraRpc.getFeeEstimates())['1'];
        }
        const { mintPsbt } = await this.runeMintTx({
            runeId,
            toAddress,
            amount,
            spendAddress,
            spendPubKey,
            altSpendPubKey,
            altSpendAddress,
            feeRate,
        });
        const { signedPsbt: segwitSigned } = await signer.signAllSegwitInputs({
            rawPsbt: mintPsbt,
            finalize: true,
        });
        const { raw } = await signer.signAllTaprootInputs({
            rawPsbt: segwitSigned,
            finalize: true,
        });
        const fee = Math.ceil(raw.extractTransaction().weight() / 4) * feeRate;
        const { mintPsbt: finalPsbt } = await this.runeMintTx({
            runeId,
            toAddress,
            amount,
            spendAddress,
            spendPubKey,
            altSpendPubKey,
            altSpendAddress,
            feeRate,
            fee,
        });
        const { signedPsbt: segwitSigned1 } = await signer.signAllSegwitInputs({
            rawPsbt: finalPsbt,
            finalize: true,
        });
        const { signedPsbt: taprootSigned } = await signer.signAllTaprootInputs({
            rawPsbt: segwitSigned1,
            finalize: true,
        });
        const { txId } = await this.pushPsbt({
            psbtBase64: taprootSigned,
        });
        return {
            txId: txId,
            rawTxn: taprootSigned,
        };
    }
    async runeMintTx({ runeId, toAddress, amount, spendAddress, spendPubKey, altSpendPubKey, altSpendAddress, feeRate, fee, }) {
        const txSize = (0, utils_1.calculateTaprootTxSize)(1, 0, 3);
        let feeForSend = fee ? fee : txSize * feeRate < 250 ? 250 : txSize * feeRate;
        let usingAlt = false;
        let spendUtxos;
        let altSpendUtxos;
        spendUtxos = await this.getUtxosArtifacts({
            address: spendAddress,
        });
        if (!spendUtxos) {
            throw new Error('No utxos for this address');
        }
        if (altSpendAddress) {
            altSpendUtxos = await this.getUtxosArtifacts({
                address: altSpendAddress,
            });
        }
        const spendableUtxos = await (0, utils_1.filterTaprootUtxos)({
            taprootUtxos: spendUtxos,
        });
        const psbt = new bitcoin.Psbt({ network: this.network });
        let utxosToPayFee = (0, txbuilder_1.findUtxosToCoverAmount)(spendableUtxos, feeForSend + utils_1.inscriptionSats);
        if (utxosToPayFee?.selectedUtxos.length > 1) {
            const txSize = (0, utils_1.calculateTaprootTxSize)(utxosToPayFee.selectedUtxos.length, 0, 3);
            feeForSend = fee ? fee : txSize * feeRate < 250 ? 250 : txSize * feeRate;
            utxosToPayFee = (0, txbuilder_1.findUtxosToCoverAmount)(spendableUtxos, feeForSend + utils_1.inscriptionSats);
        }
        if (!utxosToPayFee) {
            const unFilteredAltUtxos = await (0, utils_1.filterTaprootUtxos)({
                taprootUtxos: altSpendUtxos,
            });
            utxosToPayFee = (0, txbuilder_1.findUtxosToCoverAmount)(unFilteredAltUtxos, feeForSend + utils_1.inscriptionSats);
            if (utxosToPayFee?.selectedUtxos.length > 1) {
                const txSize = (0, utils_1.calculateTaprootTxSize)(utxosToPayFee.selectedUtxos.length, 0, 3);
                feeForSend = fee ? fee : txSize * feeRate < 250 ? 250 : txSize * feeRate;
                utxosToPayFee = (0, txbuilder_1.findUtxosToCoverAmount)(spendableUtxos, feeForSend + utils_1.inscriptionSats);
            }
            if (!utxosToPayFee) {
                throw new Error('Insufficient Balance');
            }
            usingAlt = true;
        }
        const feeAmountGathered = (0, utils_1.calculateAmountGatheredUtxo)(utxosToPayFee.selectedUtxos);
        const changeAmount = feeAmountGathered - feeForSend - utils_1.inscriptionSats;
        for (let i = 0; i < utxosToPayFee.selectedUtxos.length; i++) {
            psbt.addInput({
                hash: utxosToPayFee.selectedUtxos[i].txId,
                index: utxosToPayFee.selectedUtxos[i].outputIndex,
                witnessUtxo: {
                    value: utxosToPayFee.selectedUtxos[i].satoshis,
                    script: Buffer.from(utxosToPayFee.selectedUtxos[i].scriptPk, 'hex'),
                },
            });
        }
        psbt.addOutput({
            address: spendAddress,
            value: changeAmount,
        });
        psbt.addOutput({
            value: utils_1.inscriptionSats,
            address: toAddress,
        });
        const script = (0, utils_1.createRuneMintScript)({
            runeId,
            amountToMint: amount,
            mintOutPutIndex: 1,
            pointer: 1,
        });
        const output = { script: script, value: 0 };
        psbt.addOutput(output);
        const formattedPsbt = await (0, utils_1.formatInputsToSign)({
            _psbt: psbt,
            senderPublicKey: usingAlt ? altSpendPubKey : spendPubKey,
            network: this.network,
        });
        return {
            mintPsbt: formattedPsbt.toBase64(),
        };
    }
}
exports.Oyl = Oyl;
//# sourceMappingURL=oylib.js.map<|MERGE_RESOLUTION|>--- conflicted
+++ resolved
@@ -363,7 +363,7 @@
         const allRunes = await this.apiClient.getRuneOutpoints({ address });
         const allOrdinals = (await this.apiClient.getAllInscriptionsByAddress(address)).data;
         const allCollectibles = allOrdinals?.filter((ordinal) => ordinal.mime_type.includes('image'));
-        const allBrc20s = allOrdinals?.filter((ordinal) => ordinal.mime_type === 'text/plain;charset=utf-8');
+        const allBrc20s = allOrdinals?.filter((ordinal) => ordinal.mime_type.includes('text/plain'));
         if (!allBrc20s) {
             throw new Error('Error fetching brc20s');
         }
@@ -1055,23 +1055,6 @@
             const { txId: sentPsbtTxId } = await this.pushPsbt({
                 psbtBase64: taprootSendSignedPsbt1,
             });
-<<<<<<< HEAD
-            await (0, utils_1.waitForTransaction)({
-                txId: sentPsbtTxId,
-                sandshrewBtcClient: this.sandshrewBtcClient,
-            });
-            const feeTxPromise = successTxIds.map((txId) => this.sandshrewBtcClient.bitcoindRpc.getMemPoolEntry(txId));
-            const feeData = await Promise.all(feeTxPromise);
-            let totalFee = 0;
-            let totalSize = 0;
-            let totalWeight = 0;
-            for (const tx of feeData) {
-                totalSize += tx.vsize;
-                totalWeight += tx.weight;
-                totalFee += tx.fees['base'] * 10 ** 8;
-            }
-=======
->>>>>>> cb640a79
             return {
                 txId: sentPsbtTxId,
                 rawTxn: taprootSendSignedPsbt1,
@@ -1559,16 +1542,12 @@
         let usingAlt = false;
         let spendUtxos;
         let altSpendUtxos;
-        spendUtxos = await this.getUtxosArtifacts({
-            address: spendAddress,
-        });
+        spendUtxos = await this.getSpendableUtxos(spendAddress);
         if (!spendUtxos) {
             throw new Error('No utxos for this address');
         }
         if (altSpendAddress) {
-            altSpendUtxos = await this.getUtxosArtifacts({
-                address: altSpendAddress,
-            });
+            altSpendUtxos = await this.getSpendableUtxos(altSpendAddress);
         }
         const spendableUtxos = await (0, utils_1.filterTaprootUtxos)({
             taprootUtxos: spendUtxos,
@@ -1724,16 +1703,12 @@
         let usingAlt = false;
         let spendUtxos;
         let altSpendUtxos;
-        spendUtxos = await this.getUtxosArtifacts({
-            address: spendAddress,
-        });
+        spendUtxos = await this.getSpendableUtxos(spendAddress);
         if (!spendUtxos) {
             throw new Error('No utxos for this address');
         }
         if (altSpendAddress) {
-            altSpendUtxos = await this.getUtxosArtifacts({
-                address: altSpendAddress,
-            });
+            altSpendUtxos = await this.getSpendableUtxos(altSpendAddress);
         }
         const spendableUtxos = await (0, utils_1.filterTaprootUtxos)({
             taprootUtxos: spendUtxos,
