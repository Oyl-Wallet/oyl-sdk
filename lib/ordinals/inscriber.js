--- conflicted
+++ resolved
@@ -52,16 +52,7 @@
      * Initializes a new instance of the Inscriber.
      * @param options - Initialization options for the inscriber.
      */
-<<<<<<< HEAD
-    constructor({ address, destinationAddress, pubKey, postage, mediaContent, mediaType, outputs = [], meta = {}, network }) {
-=======
     constructor({ address, destinationAddress, pubKey, postage, mediaContent, mediaType, outputs = [], meta = {}, network, }) {
-        this.payment = null;
-        this.witnessScripts = {
-            inscription: null,
-            recovery: null,
-        };
->>>>>>> 16c55144
         if (!pubKey || !mediaContent) {
             throw new Error('Invalid options provided');
         }
