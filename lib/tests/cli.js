--- conflicted
+++ resolved
@@ -52,9 +52,13 @@
     }
 }
 exports.loadRpc = loadRpc;
-<<<<<<< HEAD
 async function testMarketplaceBuy() {
-    const wallet = new oylib_1.Oyl();
+    const wallet = new oylib_1.Oyl({
+        network: 'testnet',
+        baseUrl: 'https://testnet.sandshrew.io',
+        version: 'v1',
+        projectId: process.env.SANDSHREW_PROJECT_ID,
+    });
     const marketplaceOptions = {
         address: process.env.TAPROOT_ADDRESS,
         publicKey: process.env.TAPROOT_PUBKEY,
@@ -66,41 +70,13 @@
     const offers = await wallet.apiClient.getAggregatedOffers({
         ticker: 'ordi',
         limitOrderAmount: 2,
-=======
-function testMarketplaceBuy() {
-    return __awaiter(this, void 0, void 0, function* () {
-        const wallet = new oylib_1.Oyl({
-            network: 'testnet',
-            baseUrl: 'https://testnet.sandshrew.io',
-            version: 'v1',
-            projectId: process.env.SANDSHREW_PROJECT_ID,
-        });
-        const marketplaceOptions = {
-            address: process.env.TAPROOT_ADDRESS,
-            publicKey: process.env.TAPROOT_PUBKEY,
-            mnemonic: process.env.TAPROOT_MNEMONIC,
-            hdPath: process.env.HD_PATH,
-            feeRate: parseFloat(process.env.FEE_RATE),
-            wallet: wallet,
-        };
-        const offers = yield wallet.apiClient.getAggregatedOffers({
-            ticker: 'ordi',
-            limitOrderAmount: 2,
-        });
-        // const quotes = offers.bestPrice.offers
-        // console.log(quotes)
-        // const marketplace = new Marketplace(marketplaceOptions)
-        // const offersToBuy = await marketplace.processAllOffers(quotes)
-        // const signedTxs = await marketplace.buyMarketPlaceOffers(offersToBuy)
-        // console.log(signedTxs)
->>>>>>> 16c55144
     });
-    const quotes = offers.bestPrice.offers;
-    console.log(quotes);
-    const marketplace = new marketplace_1.Marketplace(marketplaceOptions);
-    const offersToBuy = await marketplace.processAllOffers(quotes);
-    const signedTxs = await marketplace.buyMarketPlaceOffers(offersToBuy);
-    console.log(signedTxs);
+    // const quotes = offers.bestPrice.offers
+    // console.log(quotes)
+    // const marketplace = new Marketplace(marketplaceOptions)
+    // const offersToBuy = await marketplace.processAllOffers(quotes)
+    // const signedTxs = await marketplace.buyMarketPlaceOffers(offersToBuy)
+    // console.log(signedTxs)
 }
 exports.testMarketplaceBuy = testMarketplaceBuy;
 async function testAggregator() {
@@ -643,293 +619,82 @@
                 return;
             }
         case 'buy-offer':
-            try {
-                const orderToBeBought = bitcoin.Psbt.fromBase64(psbtBase64);
-                const price = orderToBeBought.txOutputs[2].value;
-                const marketplace = new buildMarketplaceTx_1.BuildMarketplaceTransaction({
-                    address: networkConfig.taprootAddress,
-                    price: price,
-                    psbtBase64: psbtBase64,
-                    pubKey: networkConfig.taprootPubKey,
-                    wallet: networkConfig.wallet,
-                });
-<<<<<<< HEAD
-                if (!(await marketplace.isWalletPrepared())) {
-                    console.log('WALLET NOT PREPARED');
-                    const { psbtBase64: preparedPsbtBase64 } = await marketplace.prepareWallet();
-                    const preparationUtxo = bitcoin.Psbt.fromBase64(preparedPsbtBase64);
-                    const toSignInputs = await (0, utils_1.formatOptionsToSignInputs)({
-                        _psbt: preparationUtxo,
-                        pubkey: networkConfig.taprootPubKey,
-                        segwitPubkey: networkConfig.segwitPubKey,
-                        segwitAddress: networkConfig.segwitAddress,
-                        taprootAddress: networkConfig.fromAddress,
-                        network: (0, utils_1.getNetwork)(network),
-                    });
-                    const signedSendPsbt = await (0, utils_1.signInputs)(preparationUtxo, toSignInputs, networkConfig.taprootPubKey, networkConfig.segwitPubKey, segwitSigner, taprootSigner);
-                    signedSendPsbt.finalizeAllInputs();
-                    const extractedTx = signedSendPsbt.extractTransaction().toHex();
-                    console.log({ extractedTx });
-                    return;
-                }
-                else {
-                    console.log('WALLET PREPARED');
-                    console.log('WALLET PREPARED');
-                    console.log('WALLET PREPARED');
-                    console.log('WALLET PREPARED');
-                    console.log('WALLET PREPARED');
-                }
-                const { psbtHex: buildOrderHex, psbtBase64: builtOrderBase64 } = await marketplace.psbtBuilder();
-                console.log({ builtOrderBase64 });
-                const filledOrderPsbt = bitcoin.Psbt.fromBase64(builtOrderBase64);
-                const toSignInputs = await (0, utils_1.formatOptionsToSignInputs)({
-                    _psbt: filledOrderPsbt,
-                    pubkey: networkConfig.taprootPubKey,
-                    segwitPubkey: networkConfig.segwitPubKey,
-                    segwitAddress: networkConfig.segwitAddress,
-=======
-                console.log(sendInscriptionResponse);
-                return sendInscriptionResponse;
-            case 'create-offer':
-                try {
-                    const taprootUtxos = yield networkConfig.wallet.getUtxosArtifacts({
-                        address: networkConfig.taprootAddress,
-                    });
-                    const path = (_a = networkConfig.segwitHdPath) !== null && _a !== void 0 ? _a : 'oyl';
-                    const hdPaths = accountsManager_1.customPaths[path];
-                    const taprootPrivateKey = yield networkConfig.wallet.fromPhrase({
-                        mnemonic: networkConfig.mnemonic,
-                        addrType: transactions.getAddressType(networkConfig.taprootAddress),
-                        hdPath: hdPaths['taprootPath'],
-                    });
-                    const content = `{"p":"brc-20","op":"transfer","tick":"${ticker}","amt":"${amount}"}`;
-                    //   const { txId } = await inscribe({
-                    //     content,
-                    //     inputAddress: networkConfig.taprootAddress,
-                    //     outputAddress: networkConfig.taprootAddress,
-                    //     mnemonic: networkConfig.mnemonic,
-                    //     taprootPublicKey: networkConfig.taprootPubKey,
-                    //     segwitPublicKey: networkConfig.segwitPubKey,
-                    //     segwitAddress: networkConfig.segwitAddress,
-                    //     isDry: networkConfig.isDry,
-                    //     segwitSigner: segwitSigner,
-                    //     taprootSigner: taprootSigner,
-                    //     feeRate: feeRate,
-                    //     network: network,
-                    //     taprootUtxos: taprootUtxos,
-                    //     taprootPrivateKey:
-                    //       taprootPrivateKey.keyring.keyring._index2wallet[0][1].privateKey.toString(
-                    //         'hex'
-                    //       ),
-                    //     sandshrewBtcClient: (networkConfig.wallet as Oyl).sandshrewBtcClient,
-                    //     esploraRpc: (networkConfig.wallet as Oyl).esploraRpc,
-                    //   })
-                    //   console.log({ txId })
-                    //   console.log("WAITING FOR UNISAT TO INDEX THE INSCRIPTION'S UTXO")
-                    //   await delay(15000)
-                    //   console.log('DONE WAITING')
-                    //   const body = {
-                    //     address: networkConfig.taprootAddress,
-                    //     ticker,
-                    //     amount: amount.toString(),
-                    //     transferableInscription: {
-                    //       inscription_id: `${txId}i0`,
-                    //       ticker,
-                    //       transfer_amount: amount.toString(),
-                    //       is_valid: true,
-                    //       is_used: false,
-                    //       satpoint: `${txId}:0:0`,
-                    //       min_price: null,
-                    //       min_unit_price: null,
-                    //       ordinalswallet_price: null,
-                    //       ordinalswallet_unit_price: null,
-                    //       unisat_price: null,
-                    //       unisat_unit_price: null,
-                    //     },
-                    //     price: Number(price),
-                    //   }
-                    //   const OMNISAT_API_URL =
-                    //     'https://omnisat-fe-git-testnet-omnisat-foundation.vercel.app/api'
-                    //   const { psbtBase64, psbtHex } = await axios
-                    //     .post(`${OMNISAT_API_URL}/orders/create`, body, {
-                    //       headers: {
-                    //         'Content-Type': 'application/json',
-                    //       },
-                    //     })
-                    //     .then((res) => res.data)
-                    //     .catch((error) => console.error('Error:', error))
-                    //   const psbtToSign = bitcoin.Psbt.fromBase64(psbtBase64)
-                    //   const toSignInputs: ToSignInput[] = await formatOptionsToSignInputs({
-                    //     _psbt: psbtToSign,
-                    //     pubkey: networkConfig.taprootPubKey,
-                    //     segwitPubkey: networkConfig.segwitPubKey,
-                    //     segwitAddress: networkConfig.segwitAddress,
-                    //     taprootAddress: networkConfig.taprootAddress,
-                    //     network: getNetwork(network),
-                    //   })
-                    //   const signedSendPsbt = await signInputs(
-                    //     psbtToSign,
-                    //     toSignInputs,
-                    //     networkConfig.taprootPubKey,
-                    //     networkConfig.segwitPubKey,
-                    //     segwitSigner,
-                    //     taprootSigner
-                    //   )
-                    //   signedSendPsbt.finalizeInput(2)
-                    //   console.log({
-                    //     signedSendPsbt: signedSendPsbt.toBase64(),
-                    //     signedSendPsbtHex: signedSendPsbt.toHex(),
-                    //   })
-                    //   const updateBody = {
-                    //     psbtBase64: signedSendPsbt.toBase64(),
-                    //     psbtHex: signedSendPsbt.toHex(),
-                    //     satpoint: txId + ':0:0',
-                    //   }
-                    //   const updateResponse = await axios
-                    //     .put(`${OMNISAT_API_URL}/orders/create`, updateBody, {
-                    //       headers: {
-                    //         'Content-Type': 'application/json',
-                    //       },
-                    //     })
-                    //     .then((res) => res.data)
-                    //     .catch((error) => console.error('Error:', error))
-                    //   console.log({ updateResponse })
-                    //   return updateResponse
-                }
-                catch (error) {
-                    console.error(error);
-                    return;
-                }
-            case 'buy-offer':
-            // try {
-            //   const orderToBeBought = bitcoin.Psbt.fromBase64(psbtBase64)
-            //   const price = orderToBeBought.txOutputs[2].value
-            //   const marketplace = new BuildMarketplaceTransaction({
-            //     address: networkConfig.taprootAddress,
-            //     price: price,
-            //     psbtBase64: psbtBase64,
-            //     pubKey: networkConfig.taprootPubKey,
-            //     wallet: networkConfig.wallet,
-            //   })
-            //   if (!(await marketplace.isWalletPrepared())) {
-            //     console.log('WALLET NOT PREPARED')
-            //     const { psbtBase64: preparedPsbtBase64 } =
-            //       await marketplace.prepareWallet()
-            //     const preparationUtxo = bitcoin.Psbt.fromBase64(preparedPsbtBase64)
-            //     const toSignInputs: ToSignInput[] = await formatOptionsToSignInputs({
-            //       _psbt: preparationUtxo,
-            //       pubkey: networkConfig.taprootPubKey,
-            //       segwitPubkey: networkConfig.segwitPubKey,
-            //       segwitAddress: networkConfig.segwitAddress,
-            //       taprootAddress: networkConfig.fromAddress,
-            //       network: getNetwork(network),
-            //     })
-            //     const signedSendPsbt = await signInputs(
-            //       preparationUtxo,
-            //       toSignInputs,
-            //       networkConfig.taprootPubKey,
-            //       networkConfig.segwitPubKey,
-            //       segwitSigner,
-            //       taprootSigner
-            //     )
-            //     signedSendPsbt.finalizeAllInputs()
-            //     const extractedTx = signedSendPsbt.extractTransaction().toHex()
-            //     console.log({ extractedTx })
-            //     return
-            //   } else {
-            //     console.log('WALLET PREPARED')
-            //     console.log('WALLET PREPARED')
-            //     console.log('WALLET PREPARED')
-            //     console.log('WALLET PREPARED')
-            //     console.log('WALLET PREPARED')
-            //   }
-            //   const { psbtHex: buildOrderHex, psbtBase64: builtOrderBase64 } =
-            //     await marketplace.psbtBuilder()
-            //   console.log({ builtOrderBase64 })
-            //   const filledOrderPsbt = bitcoin.Psbt.fromBase64(builtOrderBase64)
-            //   const toSignInputs: ToSignInput[] = await formatOptionsToSignInputs({
-            //     _psbt: filledOrderPsbt,
-            //     pubkey: networkConfig.taprootPubKey,
-            //     segwitPubkey: networkConfig.segwitPubKey,
-            //     segwitAddress: networkConfig.segwitAddress,
-            //     taprootAddress: networkConfig.taprootAddress,
-            //     network: getNetwork(network),
-            //   })
-            //   const signedSendPsbt = await signInputs(
-            //     filledOrderPsbt,
-            //     toSignInputs,
-            //     networkConfig.taprootPubKey,
-            //     networkConfig.segwitPubKey,
-            //     segwitSigner,
-            //     taprootSigner
-            //   )
-            //   signedSendPsbt.finalizeInput(0)
-            //   signedSendPsbt.finalizeInput(1)
-            //   signedSendPsbt.finalizeInput(3)
-            //   const extractedTx = signedSendPsbt.extractTransaction().toHex()
-            //   console.log({ signedSendPsbt: signedSendPsbt.toBase64() })
-            //   console.log({ extractedTx })
-            //   const { result: offerBuyTxId, error: inscriptionError } =
-            //     await callBTCRPCEndpoint('sendrawtransaction', extractedTx, network)
-            //   console.log({ offerBuyTxId, inscriptionError })
-            //   return offerBuyTxId
-            // } catch (error) {
-            //   console.error(error)
-            //   return
-            // }
-            case 'view':
-                return yield viewPsbt();
-            // // case 'market':
-            // //   return await testMarketplaceBuy()
-            // //   break
-            // case 'convert':
-            //   return await convertPsbt()
-            case 'aggregate':
-                const aggregator = new PSBTAggregator_1.Aggregator();
-                const aggregated = yield aggregator.fetchAndAggregateOffers(ticker, 20, 1000);
-                const formatOffers = (offers) => offers.map((offer) => ({
-                    amount: offer.amount,
-                    unitPrice: offer.unitPrice,
-                    nftId: offer.offerId,
-                    marketplace: offer.marketplace,
-                }));
-                console.log('Aggregated Offers');
-                console.log('Best Price Offers:', formatOffers(aggregated.bestPrice.offers));
-                console.log('Closest Match Offers:', formatOffers(aggregated.closestMatch.offers));
-                return;
-            case 'account-summary':
-                return console.log(yield networkConfig.wallet.getAddressSummary({
-                    address: networkConfig.taprootAddress,
-                }));
-            case 'inscriptions':
-                return console.log(yield networkConfig.wallet.getInscriptions({
-                    address: networkConfig.taprootAddress,
-                }));
-            case 'utxo-artifacts':
-                return console.log(yield networkConfig.wallet.getUtxosArtifacts({
-                    address: networkConfig.taprootAddress,
-                }));
-            case 'taproot-txn-history':
-                return console.log(yield networkConfig.wallet.getTaprootTxHistory({
->>>>>>> 16c55144
-                    taprootAddress: networkConfig.taprootAddress,
-                    network: (0, utils_1.getNetwork)(network),
-                });
-                const signedSendPsbt = await (0, utils_1.signInputs)(filledOrderPsbt, toSignInputs, networkConfig.taprootPubKey, networkConfig.segwitPubKey, segwitSigner, taprootSigner);
-                signedSendPsbt.finalizeInput(0);
-                signedSendPsbt.finalizeInput(1);
-                signedSendPsbt.finalizeInput(3);
-                const extractedTx = signedSendPsbt.extractTransaction().toHex();
-                console.log({ signedSendPsbt: signedSendPsbt.toBase64() });
-                console.log({ extractedTx });
-                const { result: offerBuyTxId, error: inscriptionError } = await (0, utils_1.callBTCRPCEndpoint)('sendrawtransaction', extractedTx, network);
-                console.log({ offerBuyTxId, inscriptionError });
-                return offerBuyTxId;
-            }
-            catch (error) {
-                console.error(error);
-                return;
-            }
+        // try {
+        //   const orderToBeBought = bitcoin.Psbt.fromBase64(psbtBase64)
+        //   const price = orderToBeBought.txOutputs[2].value
+        //   const marketplace = new BuildMarketplaceTransaction({
+        //     address: networkConfig.taprootAddress,
+        //     price: price,
+        //     psbtBase64: psbtBase64,
+        //     pubKey: networkConfig.taprootPubKey,
+        //     wallet: networkConfig.wallet,
+        //   })
+        //   if (!(await marketplace.isWalletPrepared())) {
+        //     console.log('WALLET NOT PREPARED')
+        //     const { psbtBase64: preparedPsbtBase64 } =
+        //       await marketplace.prepareWallet()
+        //     const preparationUtxo = bitcoin.Psbt.fromBase64(preparedPsbtBase64)
+        //     const toSignInputs: ToSignInput[] = await formatOptionsToSignInputs({
+        //       _psbt: preparationUtxo,
+        //       pubkey: networkConfig.taprootPubKey,
+        //       segwitPubkey: networkConfig.segwitPubKey,
+        //       segwitAddress: networkConfig.segwitAddress,
+        //       taprootAddress: networkConfig.fromAddress,
+        //       network: getNetwork(network),
+        //     })
+        //     const signedSendPsbt = await signInputs(
+        //       preparationUtxo,
+        //       toSignInputs,
+        //       networkConfig.taprootPubKey,
+        //       networkConfig.segwitPubKey,
+        //       segwitSigner,
+        //       taprootSigner
+        //     )
+        //     signedSendPsbt.finalizeAllInputs()
+        //     const extractedTx = signedSendPsbt.extractTransaction().toHex()
+        //     console.log({ extractedTx })
+        //     return
+        //   } else {
+        //     console.log('WALLET PREPARED')
+        //     console.log('WALLET PREPARED')
+        //     console.log('WALLET PREPARED')
+        //     console.log('WALLET PREPARED')
+        //     console.log('WALLET PREPARED')
+        //   }
+        //   const { psbtHex: buildOrderHex, psbtBase64: builtOrderBase64 } =
+        //     await marketplace.psbtBuilder()
+        //   console.log({ builtOrderBase64 })
+        //   const filledOrderPsbt = bitcoin.Psbt.fromBase64(builtOrderBase64)
+        //   const toSignInputs: ToSignInput[] = await formatOptionsToSignInputs({
+        //     _psbt: filledOrderPsbt,
+        //     pubkey: networkConfig.taprootPubKey,
+        //     segwitPubkey: networkConfig.segwitPubKey,
+        //     segwitAddress: networkConfig.segwitAddress,
+        //     taprootAddress: networkConfig.taprootAddress,
+        //     network: getNetwork(network),
+        //   })
+        //   const signedSendPsbt = await signInputs(
+        //     filledOrderPsbt,
+        //     toSignInputs,
+        //     networkConfig.taprootPubKey,
+        //     networkConfig.segwitPubKey,
+        //     segwitSigner,
+        //     taprootSigner
+        //   )
+        //   signedSendPsbt.finalizeInput(0)
+        //   signedSendPsbt.finalizeInput(1)
+        //   signedSendPsbt.finalizeInput(3)
+        //   const extractedTx = signedSendPsbt.extractTransaction().toHex()
+        //   console.log({ signedSendPsbt: signedSendPsbt.toBase64() })
+        //   console.log({ extractedTx })
+        //   const { result: offerBuyTxId, error: inscriptionError } =
+        //     await callBTCRPCEndpoint('sendrawtransaction', extractedTx, network)
+        //   console.log({ offerBuyTxId, inscriptionError })
+        //   return offerBuyTxId
+        // } catch (error) {
+        //   console.error(error)
+        //   return
+        // }
         case 'view':
             return await viewPsbt();
         // // case 'market':
