--- conflicted
+++ resolved
@@ -502,10 +502,6 @@
                         price: Number(price),
                     };
                     const OMNISAT_API_URL = 'https://omnisat-fe-git-testnet-omnisat-foundation.vercel.app/api';
-<<<<<<< HEAD
-                    console.log({ body });
-=======
->>>>>>> a81a5cc3
                     const { psbtBase64, psbtHex } = yield axios_1.default
                         .post(`${OMNISAT_API_URL}/orders/create`, body, {
                         headers: {
