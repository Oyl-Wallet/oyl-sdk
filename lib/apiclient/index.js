--- conflicted
+++ resolved
@@ -87,12 +87,11 @@
             return yield this._call('/address-transactions', 'post', { address });
         });
     }
-<<<<<<< HEAD
-    /**
-     * Get Brc20 balances by address.
-     * @param address - The address to query.
-     */
-=======
+    
+  /**
+     * Get transactions by hash.
+     * @param address - The hash to query.
+     */
     getTxByHash(hash) {
         return __awaiter(this, void 0, void 0, function* () {
             return yield this._call('/hash-transactions', 'post', {
@@ -100,7 +99,12 @@
             });
         });
     }
->>>>>>> be384b83
+
+    /**
+     * Get Brc20 balances by address.
+     * @param address - The address to query.
+     */
+  
     getBrc20sByAddress(address) {
         return __awaiter(this, void 0, void 0, function* () {
             return yield this._call('/get-address-brc20-balance', 'post', { address });
@@ -122,13 +126,8 @@
     getCollectiblesByAddress(address) {
         return __awaiter(this, void 0, void 0, function* () {
             return yield this._call('/get-inscriptions', 'post', {
-<<<<<<< HEAD
-                address,
-                exclude_brc20: true,
-=======
                 address: address,
                 exclude_brc20: false,
->>>>>>> be384b83
             });
         });
     }
