"use strict";
Object.defineProperty(exports, "__esModule", { value: true });
exports.OylApiClient = void 0;
const tslib_1 = require("tslib");
const node_fetch_1 = tslib_1.__importDefault(require("node-fetch"));
const regtestApi_1 = require("./regtestApi");
/**
 * Represents the client for interacting with the Oyl API.
 */
class OylApiClient {
    host;
    testnet;
    regtest;
    apiKey;
    authToken = '';
    network;
    /**
     * Create an instance of the OylApiClient.
     * @param options - Configuration object containing the API host.
     */
    constructor(options) {
        this.host = options?.host || '';
        this.network = options.network;
        this.testnet = options.testnet == true;
        this.regtest = options.regtest == true;
        this.apiKey = options.apiKey;
    }
    /**
     * Create an instance of the OylApiClient from a plain object.
     * @param data - The data object.
     * @returns An instance of OylApiClient.
     */
    static fromObject(data) {
        return new this(data);
    }
    setAuthToken(token) {
        this.authToken = token;
    }
    /**
     * Convert this OylApiClient instance to a plain object.
     * @returns The plain object representation.
     */
    toObject() {
        return {
            host: this.host,
            testnet: this.testnet,
            apiKey: this.apiKey,
        };
    }
    async _call(path, method, data) {
        try {
            const options = {
                method: method,
                headers: {
                    'Content-Type': 'application/json',
                    Authorization: this.authToken ? `Bearer ${this.authToken}` : '',
                    'X-OYL-API-KEY': this.apiKey,
                },
                cache: 'no-cache',
            };
            if (this.testnet) {
                data['testnet'] = this.testnet;
            }
            if (['post', 'put', 'patch'].includes(method)) {
                options.body = JSON.stringify(data);
            }
            const response = await (0, node_fetch_1.default)(`${this.host}${path}`, options);
            return await response.json();
        }
        catch (err) {
            throw err;
        }
    }
    /**
     * Check beta access code.
     * @param code - Access code.
     * @param userId - User id.
     */
    async checkAccessCode({ code, userId }) {
        return await this._call('/check-access-code', 'post', {
            code,
            userId,
        });
    }
    /**
     * Get whitelist leaderboard.
     * @param address - the address requesting the leaderboard.
     */
    async getWhitelistLeaderboard({ address }) {
        return await this._call('/get-whitelist-leaderboard', 'post', {
            address,
        });
    }
    /**
     * Get an address's xp for the whitelist.
     * @param taprootAddress - taprootAddress.
     * @param segwitAddress - .segwitAddress
     */
    async getWhitelistXp({ taprootAddress, segwitAddress, }) {
        return await this._call('/get-whitelist-xp', 'post', {
            taprootAddress,
            segwitAddress,
        });
    }
    /**
     * Get brc20 info by ticker.
     * @param ticker - The ticker to query.
     */
    async getBrc20TokenInfo(ticker) {
        return await this._call('/get-brc20-token-info', 'post', {
            ticker: ticker,
        });
    }
    /**
     * Get Runes info by ticker.
     * @param ticker - The ticker to query.
     */
    async getRuneTokenInfo(ticker) {
        return await this._call('/get-rune-token-info', 'post', {
            ticker: ticker,
        });
    }
    /**
     * Get Collection info by id.
     * @param collectionId - The collectionId to query.
     */
    async getCollectionInfo(collectionId) {
        return await this._call('/get-collection-info', 'post', {
            collectionId: collectionId,
        });
    }
    /**
     * Get brc20 details by ticker.
     * @param ticker - The ticker to query.
     */
    async getBrc20TokenDetails(ticker) {
        return await this._call('/get-brc20-token-details', 'post', {
            ticker: ticker,
        });
    }
    /**
     * Get Brc20 balances by address.
     * @param address - The address to query.
     */
    async getBrc20sByAddress(address) {
        return await this._call('/get-address-brc20-balance', 'post', {
            address: address,
        });
    }
    async getBrcPrice(ticker) {
        return await this._call('/get-brc-price', 'post', {
            ticker: ticker,
        });
    }
    async getBrc20Tickers(tickerParams) {
        return await this._call('/get-brc20-tickers', 'post', tickerParams);
    }
    async getRuneTickers() {
        return await this._call('/get-rune-tickers', 'post');
    }
    async getMarketplaceCollections() {
        return await this._call('/get-marketplace-collections', 'post');
    }
    async getAggrMarketplaceCollections(onlyOffers) {
        return await this._call('/get-aggr-marketplace-collections', 'post', {
            onlyOffers,
        });
    }
    async getAllInscriptionsByAddress(address) {
        if (this.regtest) {
            return await (0, regtestApi_1.getAllInscriptionsByAddressRegtest)(address);
        }
        else {
            return await this._call('/get-inscriptions', 'post', {
                address: address,
                exclude_brc20: false,
                count: 20,
                order: 'desc',
            });
        }
    }
    async getInscriptionsForTxn(txn_id) {
        const res = await this._call('/get-inscriptions-for-txn', 'post', {
            tx_id: txn_id,
        });
        return res.data;
    }
    async getTaprootTxHistory(taprootAddress, totalTxs) {
        const res = await this._call('/get-taproot-history', 'post', {
            taprootAddress: taprootAddress,
            totalTxs: totalTxs,
        });
        return res.data;
    }
    async getTaprootBalance(address) {
        const res = await this._call('/get-taproot-balance', 'post', {
            address: address,
        });
        if (res.data) {
            return res.data;
        }
        else {
            return res;
        }
    }
    async getAddressBalance(address) {
        const res = await this._call('/get-address-balance', 'post', {
            address: address,
        });
        if (res.data) {
            return res.data;
        }
        else {
            return res;
        }
    }
    /**
     * Get account balance.
     * @param account - The stringified account object to get balance for.
     */
    async getAccountBalance(account) {
        const res = await this._call('/get-account-balance', 'post', {
            account: account,
        });
        if (res.data) {
            return res.data;
        }
        else {
            return res;
        }
    }
    /**
<<<<<<< HEAD
     * Get account balance.
     * @param account - The stringified account object to get balance for.
     */
    async getaccountUtxos(account, spendAmount) {
        const res = await this._call('/get-account-spendable-utxos', 'post', {
            account,
            spendAmount,
=======
    * Get account utxos.
    * @param account - The account object to get utxos for.
    */
    async getAccountUtxos(account) {
        const stringifiedAccount = JSON.stringify(account);
        const res = await this._call('/get-account-utxos', 'post', {
            account: stringifiedAccount,
>>>>>>> e679bb84
        });
        if (res.data) {
            return res.data;
        }
        else {
            return res;
        }
    }
    /**
<<<<<<< HEAD
     * Get account balance.
     * @param address - The stringified account object to get balance for.
     */
    async getaddressUtxos(address, spendAmount, spendStrategy) {
        const res = await this._call('/get-address-spendable-utxos', 'post', {
            address,
            spendAmount,
            spendStrategy,
=======
    * Get address utxos.
    * @param address - The address to get utxos for.
    * @param spendStrategy - The spendStrategy object to use.
    */
    async getAddressUtxos(address, spendStrategy) {
        const stringifiedSpendStrategy = spendStrategy ? JSON.stringify(spendStrategy) : null;
        const res = await this._call('/get-address-utxos', 'post', {
            address: address,
            spendStrategy: stringifiedSpendStrategy,
>>>>>>> e679bb84
        });
        if (res.data) {
            return res.data;
        }
        else {
            return res;
        }
    }
    /**
     * Get collectible by ID.
     * @param id - The ID of the collectible.
     */
    async getCollectiblesById(id) {
        return await this._call('/get-inscription-info', 'post', {
            inscription_id: id,
        });
    }
    /**
     * Get collectibles by address.
     * @param address - The address to query.
     */
    async getCollectiblesByAddress(address) {
        return await this._call('/get-inscriptions', 'post', {
            address: address,
            exclude_brc20: true,
        });
    }
    /**
     * Get Unisat ticker offers.
     * @param _ticker - The ticker to query.
     */
    async getUnisatTickerOffers({ ticker }) {
        const response = await this._call('/get-token-unisat-offers', 'post', {
            ticker: ticker,
        });
        if (response.error)
            throw Error(response.error);
        return response.data.list;
    }
    /**
     * Get Aggregated brc20 ticker offers for a limit order.
     * @param ticker - The ticker to query.
     * @param limitOrderAmount - The limit order amount.
     * @param marketPrice - The limit order market price.
     * @param testnet - mainnet/testnet network toggle.
     */
    async getAggregatedOffers({ ticker, limitOrderAmount, }) {
        const response = await this._call('/get-brc20-aggregate-offers', 'post', {
            ticker: ticker,
            limitOrderAmount,
        });
        if (response.error)
            throw Error(response.error);
        return response;
    }
    /**
     * Get BRC-20 offers.
     * @param ticker - The ticker to query.
     * @param limit - The number of offers to return.
     * @param sort_by - The sort by field.
     * @param order - The order of sorted offers to return.
     * @param offset - The offset to paginate offers.
     */
    async getBrc20Offers({ ticker, limit, sort_by, order, offset, }) {
        const response = await this._call('/get-brc20-offers', 'post', {
            ticker,
            limit,
            sort_by,
            order,
            offset,
        });
        if (response.error)
            throw Error(response.error);
        return response;
    }
    /**
     * Get Rune offers.
     * @param ticker - The ticker to query.
     * @param limit - The number of offers to return.
     * @param sort_by - The sort by field.
     * @param order - The order of sorted offers to return.
     * @param offset - The offset to paginate offers.
     */
    async getRuneOffers({ ticker, limit, sort_by, order, offset, }) {
        const response = await this._call('/get-rune-offers', 'post', {
            ticker,
            limit,
            sort_by,
            order,
            offset,
        });
        if (response.error)
            throw Error(response.error);
        return response;
    }
    /**
     * Get Collection offers.
     * @param collectionId - The collectionId to query.
     * @param limit - The number of offers to return.
     * @param sort_by - The sort by field.
     * @param order - The order of sorted offers to return.
     * @param offset - The offset to paginate offers.
     */
    async getCollectionOffers({ collectionId, limit, sort_by, order, offset, }) {
        const response = await this._call('/get-collection-offers', 'post', {
            collectionId,
            limit,
            sort_by,
            order,
            offset,
        });
        if (response.error)
            throw Error(response.error);
        return response;
    }
    /**
     * Get Okx ticker offers.
     * @param _ticker - The ticker to query.
     */
    async getOkxTickerOffers({ ticker }) {
        const response = await this._call('/get-token-okx-offers', 'post', {
            ticker: ticker,
        });
        if (response.error)
            throw Error(response.error);
        return response.data.items;
    }
    /**
     * Get Okx offer psbt.
     * @param offerId - The offer Id to query.
     */
    async getOkxOfferPsbt({ offerId, rune, }) {
        const response = await this._call('/get-okx-offer-psbt', 'post', {
            offerId: offerId,
            rune,
        });
        return response;
    }
    /**
     * Submit a signed bid for OKX marketplace.
     * @param params - Parameters for the signed bid.
     */
    async submitOkxBid(bidDetails) {
        const response = await this._call('/finalize-okx-bid', 'post', bidDetails);
        return response;
    }
    /**
     * Submit a signed bid for rune offers on OKX marketplace.
     * @param params - Parameters for the signed bid.
     */
    async submitOkxRuneBid({ orderId, fromAddress, psbt, }) {
        const response = await this._call('/finalize-okx-rune-offer', 'post', {
            orderId,
            fromAddress,
            psbt,
        });
        return response;
    }
    /**
     * Get Ordinals-Wallet offer psbt for Collectibles & BRC20s.
     */
    async getOrdinalsWalletNftOfferPsbt({ publicKey, feeRate, address, receiveAddress, inscriptions }) {
        const response = await this._call('/get-ow-nft-offer-psbt', 'post', {
            publicKey,
            feeRate,
            address,
            receiveAddress,
            inscriptions
        });
        return response;
    }
    /**
    * Get Ordinals-Wallet offer psbt for Collectibles & BRC20s.
    */
    async getOrdinalsWalletRuneOfferPsbt({ publicKey, feeRate, address, outpoints, receiveAddress }) {
        const response = await this._call('/get-ow-rune-offer-psbt', 'post', {
            publicKey,
            feeRate,
            address,
            outpoints,
            receiveAddress
        });
        return response;
    }
    /**
     * Submit a signed psbt to bid for offers on Ordinals Wallet marketplace.
     */
    async submitOrdinalsWalletBid({ psbt, setupPsbt }) {
        const response = await this._call('/finalize-ow-bid', 'post', { psbt, setupPsbt });
        return response;
    }
    /**
    * Submit a signed psbt to bid for runeoffers on Ordinals Wallet marketplace.
    */
    async submitOrdinalsWalletRuneBid({ psbt, setupPsbt }) {
        const response = await this._call('/finalize-ow-rune-bid', 'post', { psbt, setupPsbt });
        return response;
    }
    /**
     * Get BTC price.
     */
    async getBtcPrice() {
        const response = await this._call('/get-bitcoin-price', 'post', {
            ticker: null,
        });
        return response;
    }
    /**
     * Get Mintable Runes
     */
    async getMintableRunes() {
        const response = await this._call('/get-mintable-runes', 'post', {});
        return response;
    }
    /**
     * Get faucet TBTC.
     */
    async requestFaucet(userId, address) {
        const response = await this._call('/request-faucet-btc', 'post', {
            userId,
            address,
        });
        return response;
    }
    /**
     * Get BTC market chart.
     * @param days - The number of days to use as interval.
     */
    async getBitcoinMarketChart(days) {
        const response = await this._call('/get-bitcoin-market-chart', 'post', {
            days: days,
        });
        return response;
    }
    /**
     * Get BTC market weekly.
     */
    async getBitcoinMarketWeekly() {
        const response = await this._call('/get-bitcoin-market-weekly', 'post', {
            ticker: null,
        });
        return response;
    }
    /**
     * Get BTC markets.
     */
    async getBitcoinMarkets() {
        const response = await this._call('/get-bitcoin-markets', 'post', {
            ticker: null,
        });
        return response;
    }
    /**
     * Get Omnisat ticker offers.
     * @param _ticker - The ticker to query.
     */
    async getOmnisatTickerOffers({ ticker }) {
        const response = await this._call('/get-token-omnisat-offers', 'post', {
            ticker: ticker,
        });
        if (response.error)
            throw Error(response.error);
        return response.data;
    }
    /**
     * Get Omnisat offer psbt.
     * @param offerId - The offer Id to query.
     */
    async getOmnisatOfferPsbt({ offerId, ticker, }) {
        const response = await this._call('/get-omnisat-offer-psbt', 'post', {
            offerId: offerId,
            ticker: ticker,
        });
        return response;
    }
    /**
     * Initialize a swap bid.
     * @param params - Parameters for the bid.
     */
    async initSwapBid(params) {
        return await this._call('/initiate-unisat-bid', 'post', params);
    }
    /**
     * Initialize a Rune swap bid.
     * @param params - Parameters for the bid.
     */
    async initRuneSwapBid(params) {
        return await this._call('/initiate-unisat-rune-bid', 'post', params);
    }
    /**
     * Initialize a collection swap bid.
     * @param params - Parameters for the bid.
     */
    async initCollectionSwapBid(params) {
        return await this._call('/initiate-unisat-collection-bid', 'post', params);
    }
    /**
     * Submit a signed bid.
     * @param params - Parameters for the signed bid.
     */
    async submitSignedBid(params) {
        return await this._call('/finalize-unisat-bid', 'post', params);
    }
    /**
     * Submit a signed Collection bid.
     * @param params - Parameters for the signed bid.
     */
    async submitSignedCollectionBid(params) {
        return await this._call('/finalize-unisat-collection-bid', 'post', params);
    }
    /**
     * Submit a signed Collection bid.
     * @param params - Parameters for the signed bid.
     */
    async submitSignedRuneBid(params) {
        return await this._call('/finalize-unisat-rune-bid', 'post', params);
    }
    async sendBtcEstimate({ amount, feeRate, account, signer, }) {
        return await this._call('/send-btc-estimate', 'post', {
            amount,
            feeRate,
            account,
            signer,
        });
    }
    async sendBrc20Estimate({ feeRate, account, }) {
        return await this._call('/send-brc20-estimate', 'post', {
            feeRate,
            account,
        });
    }
    async sendCollectibleEstimate({ inscriptionId, feeRate, account, signer, }) {
        return await this._call('/send-collectible-estimate', 'post', {
            inscriptionId,
            feeRate,
            account,
            signer,
        });
    }
    async sendRuneEstimate({ runeId, amount, feeRate, account, signer, }) {
        return await this._call('/send-rune-estimate', 'post', {
            runeId,
            amount,
            feeRate,
            account,
            signer,
        });
    }
    async getRuneOutpoints({ address }) {
        if (this.regtest) {
            return (await (0, regtestApi_1.getRuneOutpointsRegtest)(address)).data;
        }
        else {
            return (await this._call('/get-rune-outpoints', 'post', {
                address,
            })).data;
        }
    }
    async getRuneBalance({ address }) {
        if (this.regtest) {
            return (await (0, regtestApi_1.getRuneBalanceRegtest)(address)).data;
        }
        else {
            return (await this._call('/get-rune-balance', 'post', {
                address,
            })).data;
        }
    }
    async getOutputRune({ output }) {
        return (await this._call('/get-output-rune-info', 'post', {
            output,
        })).data;
    }
}
exports.OylApiClient = OylApiClient;
//# sourceMappingURL=index.js.map<|MERGE_RESOLUTION|>--- conflicted
+++ resolved
@@ -230,15 +230,6 @@
         }
     }
     /**
-<<<<<<< HEAD
-     * Get account balance.
-     * @param account - The stringified account object to get balance for.
-     */
-    async getaccountUtxos(account, spendAmount) {
-        const res = await this._call('/get-account-spendable-utxos', 'post', {
-            account,
-            spendAmount,
-=======
     * Get account utxos.
     * @param account - The account object to get utxos for.
     */
@@ -246,7 +237,6 @@
         const stringifiedAccount = JSON.stringify(account);
         const res = await this._call('/get-account-utxos', 'post', {
             account: stringifiedAccount,
->>>>>>> e679bb84
         });
         if (res.data) {
             return res.data;
@@ -256,16 +246,6 @@
         }
     }
     /**
-<<<<<<< HEAD
-     * Get account balance.
-     * @param address - The stringified account object to get balance for.
-     */
-    async getaddressUtxos(address, spendAmount, spendStrategy) {
-        const res = await this._call('/get-address-spendable-utxos', 'post', {
-            address,
-            spendAmount,
-            spendStrategy,
-=======
     * Get address utxos.
     * @param address - The address to get utxos for.
     * @param spendStrategy - The spendStrategy object to use.
@@ -275,7 +255,39 @@
         const res = await this._call('/get-address-utxos', 'post', {
             address: address,
             spendStrategy: stringifiedSpendStrategy,
->>>>>>> e679bb84
+        });
+        if (res.data) {
+            return res.data;
+        }
+        else {
+            return res;
+        }
+    }
+    /**
+     * Get account balance.
+     * @param account - The stringified account object to get balance for.
+     */
+    async getaccountUtxos(account, spendAmount) {
+        const res = await this._call('/get-account-spendable-utxos', 'post', {
+            account,
+            spendAmount,
+        });
+        if (res.data) {
+            return res.data;
+        }
+        else {
+            return res;
+        }
+    }
+    /**
+     * Get account balance.
+     * @param address - The stringified account object to get balance for.
+     */
+    async getaddressUtxos(address, spendAmount, spendStrategy) {
+        const res = await this._call('/get-address-spendable-utxos', 'post', {
+            address,
+            spendAmount,
+            spendStrategy,
         });
         if (res.data) {
             return res.data;
