--- conflicted
+++ resolved
@@ -99,7 +99,6 @@
             });
         });
     }
-<<<<<<< HEAD
     getBrc20TokenInfo(ticker) {
         return __awaiter(this, void 0, void 0, function* () {
             return yield this._call('/get-brc20-token-info', 'post', {
@@ -107,14 +106,12 @@
             });
         });
     }
-=======
 
     /**
      * Get Brc20 balances by address.
      * @param address - The address to query.
      */
   
->>>>>>> dd22bd6d
     getBrc20sByAddress(address) {
         return __awaiter(this, void 0, void 0, function* () {
             return yield this._call('/get-address-brc20-balance', 'post', { address });
