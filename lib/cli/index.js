--- conflicted
+++ resolved
@@ -13,13 +13,10 @@
 const bitcoin = tslib_1.__importStar(require("bitcoinjs-lib"));
 const __2 = require("..");
 const __3 = require("..");
-<<<<<<< HEAD
-=======
 const __4 = require("..");
 const errors_1 = require("../errors");
 const alkane_1 = require("./alkane");
 const regtest_1 = require("./regtest");
->>>>>>> d17d3961
 const defaultProvider = {
     bitcoin: new __2.Provider({
         url: 'https://mainnet.sandshrew.io',
