--- conflicted
+++ resolved
@@ -11,11 +11,7 @@
 const bitcoin = tslib_1.__importStar(require("bitcoinjs-lib"));
 const provider_1 = require("../provider/provider");
 const index_3 = require("../signer/index");
-<<<<<<< HEAD
-//import { NewMarketplace } from 'marketplace_new'
-=======
 const marketplace_new_1 = require("../marketplace_new");
->>>>>>> 07b00c75
 const defaultProvider = {
     bitcoin: new provider_1.Provider({
         url: 'https://mainnet.sandshrew.io',
@@ -389,85 +385,6 @@
         console.log(await provider.api[options.method](options.parameters));
     }
 });
-<<<<<<< HEAD
-/*
-const marketPlaceBuy = new Command('buy')
-
-.description('Returns rune details based on name provided')
-.requiredOption(
-  '-p, --provider <provider>',
-  'provider to use to access the network.'
-)
-.requiredOption(
-  '-m, --mnemonic <mnemonic>',
-  'mnemonic you want to get private keys from'
-)
-.requiredOption(
-  '-type, --asset-type <assetType>',
-  'pass BRC20, COLLECTIBLE or RUNE'
-)
-.requiredOption('-feeRate, --feeRate <feeRate>', 'fee rate')
-.requiredOption(
-  '-tick',
-  '--ticker <ticker>',
-  'Asset ticker to fetch quotes for.'
-)
-.option('-legacy, --legacy <legacy>', 'legacy private key')
-.option('-taproot, --taproot <taproot>', 'taproot private key')
-.option(
-  '-nested, --nested-segwit <nestedSegwit>',
-  'nested segwit private key'
-)
-.option(
-  '-native, --native-segwit <nativeSegwit>',
-  'native segwit private key'
-)
-.option(
-  '-receive, --receive-address <receiveAddress>',
-  'address to receieve the assets.'
-)
-
-/* @dev example call
-  oyl marketplace buy -type BRC20 -tick ordi -feeRate 30 -p bitcoin
-
-  please note the json format if you need to pass an object.
-
-.action(async (options) => {
-  const provider: Provider = defaultProvider[options.provider]
-  const signer = new Signer(provider.network, {
-    segwitPrivateKey: options.nativeSegwit,
-    taprootPrivateKey: options.taproot,
-    nestedSegwitPrivateKey: options.nestedSegwit,
-    legacyPrivateKey: options.legacy,
-  })
-  const account = mnemonicToAccount({
-    mnemonic: options.mnemonic,
-    opts: {
-      network: provider.network,
-    },
-  })
-
-  const marketplace: NewMarketplace = new NewMarketplace({
-    provider: provider,
-    receiveAddress:
-      options.receiveAddress === undefined
-        ? account.taproot.address
-        : options.receiveAddress,
-    account: account,
-    assetType: options.assetType,
-    signer,
-    feeRate: options.feeRate,
-  })
-  const quotes = await provider.api.getBrc20Offers({
-    ticker: options.ticker,
-  })
-  const offersToBuy = await marketplace.processAllOffers(quotes)
-  const signedTxs = await marketplace.buyMarketPlaceOffers(offersToBuy)
-
-  console.log(signedTxs)
-})
-*/
-=======
 const ordProviderCall = new commander_1.Command('ord')
     .description('Returns data based on ord method invoked')
     .requiredOption('-p, --provider <provider>', 'provider to use to access the network.')
@@ -537,7 +454,6 @@
     const signedTxs = await marketplace.buyMarketPlaceOffers(offersToBuy);
     console.log(signedTxs);
 });
->>>>>>> 07b00c75
 const accountCommand = new commander_1.Command('account')
     .description('Manage accounts')
     .addCommand(generateCommand)
@@ -564,18 +480,11 @@
     .addCommand(getRuneByName);
 const providerCommand = new commander_1.Command('provider')
     .description('Functions avaialble for all provider services')
-<<<<<<< HEAD
-    .addCommand(apiProviderCall);
-// const marketPlaceCommand = new Command('marketplace')
-//   .description('Functions for marketplace')
-//   .addCommand(marketPlaceBuy)
-=======
     .addCommand(apiProviderCall)
     .addCommand(ordProviderCall);
 const marketPlaceCommand = new commander_1.Command('marketplace')
     .description('Functions for marketplace')
     .addCommand(marketPlaceBuy);
->>>>>>> 07b00c75
 program.addCommand(utxosCommand);
 program.addCommand(accountCommand);
 program.addCommand(btcCommand);
