--- conflicted
+++ resolved
@@ -59,16 +59,12 @@
   /**
    * Initializes a new instance of the Wallet class.
    */
-<<<<<<< HEAD
   constructor(opts?: NetworkOptions) {
     const options = {
       ...defaultNetworkOptions[opts.network],
       ...opts,
     }
 
-=======
-  constructor(options: NetworkOptions = defaultNetworkOptions) {
->>>>>>> 519dccb4
     this.apiClient = new OylApiClient({
       host: 'https://api.oyl.gg',
       testnet: options.network == 'testnet' ? true : null,
