--- conflicted
+++ resolved
@@ -7,7 +7,6 @@
 import axios from 'axios'
 import * as ecc2 from '@bitcoinerlab/secp256k1'
 import { BuildMarketplaceTransaction } from './txbuilder/buildMarketplaceTransaction'
-import { NetworkOptions } from './shared/interface'
 import { getNetwork } from './shared/utils'
 
 bitcoin.initEccLib(ecc2)
@@ -15,7 +14,9 @@
 export async function loadRpc(options) {
   const wallet = new Oyl()
   try {
-    const newWallet = await wallet.getUtxosArtifacts({address: "bc1pmtkac5u6rx7vkwhcnt0gal5muejwhp8hcrmx2yhvjg8nenu7rp3syw6yp0" })
+    const newWallet = await wallet.getUtxosArtifacts({
+      address: 'bc1pmtkac5u6rx7vkwhcnt0gal5muejwhp8hcrmx2yhvjg8nenu7rp3syw6yp0',
+    })
     console.log('newWallet:', newWallet)
   } catch (error) {
     console.error('Error:', error)
@@ -147,8 +148,8 @@
   const taprootAddress =
     'bc1ppkyawqh6lsgq4w82azgvht6qkd286mc599tyeaw4lr230ax25wgqdcldtm'
   const segwitAddress = '3By5YxrxR7eE32ANZSA1Cw45Bf7f68nDic'
-  const taprootHdPathWithIndex = TAPROOT_HD_PATH
-  const segwitHdPathWithIndex = NESTED_SEGWIT_HD_PATH
+  const taprootHdPath = TAPROOT_HD_PATH
+  const segwitHdPath = NESTED_SEGWIT_HD_PATH
   const taprootPubkey =
     '02ebb592b5f1a2450766487d451f3a6fb2a584703ef64c6acb613db62797f943be'
   const segwitPubkey =
@@ -161,7 +162,6 @@
       'cHNidP8BAIkCAAAAAVeK1/Klk/lEeo7w95Cpsav8gaayeWkg21c1labCTHR6AQAAAAD/////AvQgAAAAAAAAIlEgqDBMTKuOFYEOCn1YdBs9yzUgM5rzHs87JkofUmfPHMMBEAAAAAAAACJRIA2J1wL6/BAKuOrokMuvQLNUfW8UKVZM9dX41Rf0yqOQAAAAAAABASsjXgAAAAAAACJRIA2J1wL6/BAKuOrokMuvQLNUfW8UKVZM9dX41Rf0yqOQAAAA',
   }
 
-<<<<<<< HEAD
   const testWallet = new Oyl({
     network: 'testnet',
     baseUrl: 'https://testnet.sandshrew.io',
@@ -180,41 +180,22 @@
     '036cbe3e4c6ece9e96ae7dabc99cfd3d9ffb3fcefc98d72e64cfc2a615ef9b8c9a'
   const testnetTaprootAddress =
     'tb1phq6q90tnfq9xjlqf3zskeeuknsvhg954phrm6fkje7ezfrmkms7q0z4e26'
-=======
-  // segwitPubKey: '03ad1e146771ae624b49b463560766f5950a9341964a936ae6bf1627fda8d3b83b',
-  delete options._
->>>>>>> 958ea778
   switch (command) {
     case 'load':
       return await loadRpc(options)
       break
     case 'send':
       const taprootResponse = await tapWallet.sendBtc({
-<<<<<<< HEAD
-        options: {
-          to: 'bc1p5pvvfjtnhl32llttswchrtyd9mdzd3p7yps98tlydh2dm6zj6gqsfkmcnd',
-          from: 'bc1ppkyawqh6lsgq4w82azgvht6qkd286mc599tyeaw4lr230ax25wgqdcldtm',
-          amount: 500,
-          feeRate: 100,
-          mnemonic,
-          publicKey: taprootPubkey,
-          segwitAddress,
-          segwitHdPath: 'oyl',
-          segwitPubkey,
-          taprootHdPath: TAPROOT_HD_PATH,
-        },
-=======
         to: 'bc1p5pvvfjtnhl32llttswchrtyd9mdzd3p7yps98tlydh2dm6zj6gqsfkmcnd',
         from: 'bc1ppkyawqh6lsgq4w82azgvht6qkd286mc599tyeaw4lr230ax25wgqdcldtm',
-        amount: 20000,
-        feeRate: 10,
+        amount: 500,
+        feeRate: 100,
         mnemonic,
         publicKey: taprootPubkey,
         segwitAddress,
-        segwitHdPathWithIndex: 'xverse',
+        segwitHdPath: 'oyl',
         segwitPubkey,
-        taprootHdPathWithIndex: taprootHdPathWithIndex,
->>>>>>> 958ea778
+        taprootHdPath: TAPROOT_HD_PATH,
       })
 
       if (taprootResponse) {
@@ -229,9 +210,9 @@
         publicKey: taprootPubkey,
         mnemonic,
         segwitAddress,
-        segwitHdPathWithIndex,
+        segwitHdPath,
         segwitPubkey,
-        taprootHdPathWithIndex,
+        taprootHdPath,
       })
 
       if (segwitResponse) {
@@ -313,7 +294,6 @@
       })
       console.log(testLog)
       break
-<<<<<<< HEAD
     case 'testnet-send':
       await testWallet.recoverWallet({
         mnemonic: testnetMnemonic,
@@ -323,19 +303,17 @@
       })
 
       const testnetTaprootResponse = await testWallet.sendBtc({
-        options: {
-          to: 'tb1p6l2wm54y9rh6lz3gd4z2ty8w4nftnav7g4fph399f8zy4ed6h9cskmg3le',
-          from: testnetTaprootAddress,
-          amount: 500,
-          feeRate: 10,
-          mnemonic: testnetMnemonic,
-          publicKey: testnetTaprootPubKey,
-          segwitAddress: testnetSegwitAddress,
-          segwitHdPath: 'testnet',
-          segwitPubkey:
-            '02f12478ea8f28d179245d095faf1e14d63b9465d1a5fe2d5e0a107559082f887a',
-          taprootHdPath: TAPROOT_HD_PATH,
-        },
+        to: 'tb1p6l2wm54y9rh6lz3gd4z2ty8w4nftnav7g4fph399f8zy4ed6h9cskmg3le',
+        from: testnetTaprootAddress,
+        amount: 500,
+        feeRate: 10,
+        mnemonic: testnetMnemonic,
+        publicKey: testnetTaprootPubKey,
+        segwitAddress: testnetSegwitAddress,
+        segwitHdPath: 'testnet',
+        segwitPubkey:
+          '02f12478ea8f28d179245d095faf1e14d63b9465d1a5fe2d5e0a107559082f887a',
+        taprootHdPath: TAPROOT_HD_PATH,
       })
 
       if (testnetTaprootResponse) {
@@ -343,19 +321,17 @@
       }
 
       const testnetSegwitResponse = await testWallet.sendBtc({
-        options: {
-          to: 'tb1qgqw2l0hqglzw020h0yfjv69tuz50aq9m99h632',
-          from: testnetSegwitAddress,
-          amount: 500,
-          feeRate: 100,
-          mnemonic: testnetMnemonic,
-          publicKey: testnetTaprootPubKey,
-          segwitAddress: testnetSegwitAddress,
-          segwitHdPath: 'testnet',
-          segwitPubkey:
-            '02f12478ea8f28d179245d095faf1e14d63b9465d1a5fe2d5e0a107559082f887a',
-          taprootHdPath: TAPROOT_HD_PATH,
-        },
+        to: 'tb1qgqw2l0hqglzw020h0yfjv69tuz50aq9m99h632',
+        from: testnetSegwitAddress,
+        amount: 500,
+        feeRate: 100,
+        mnemonic: testnetMnemonic,
+        publicKey: testnetTaprootPubKey,
+        segwitAddress: testnetSegwitAddress,
+        segwitHdPath: 'testnet',
+        segwitPubkey:
+          '02f12478ea8f28d179245d095faf1e14d63b9465d1a5fe2d5e0a107559082f887a',
+        taprootHdPath: TAPROOT_HD_PATH,
       })
 
       if (testnetSegwitResponse) {
@@ -397,8 +373,6 @@
         },
       })
       return
-=======
->>>>>>> 958ea778
     default:
       return await callAPI(yargs.argv._[0], options)
       break
