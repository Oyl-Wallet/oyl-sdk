import yargs from 'yargs'
import { camelCase } from 'change-case'
import 'dotenv/config'
import { NESTED_SEGWIT_HD_PATH, Oyl, TAPROOT_HD_PATH } from '../oylib'
import { Aggregator } from '../PSBTAggregator'
import * as bitcoin from 'bitcoinjs-lib'
import axios from 'axios'
import * as ecc2 from '@bitcoinerlab/secp256k1'
import { generateWallet } from './genWallet'

import { hideBin } from 'yargs/helpers'
import { getAddressesFromPublicKey } from '@sadoprotocol/ordit-sdk'
import { BuildMarketplaceTransaction } from '../marketplace/buildMarketplaceTx'
import { ToSignInput } from '../shared/interface'
import {
  calculateTaprootTxSize,
  callBTCRPCEndpoint,
  delay,
  formatOptionsToSignInputs,
  getNetwork,
  inscribe,
  signInputs,
  waitForTransaction,
} from '../shared/utils'
import { customPaths } from '../wallet/accountsManager'
import * as transactions from '../transactions'
import { findUtxosToCoverAmount } from '../txbuilder'
import * as net from 'net'
import { Tx } from '@cmdcode/tapscript'

bitcoin.initEccLib(ecc2)

export async function loadRpc(options) {
  const wallet = new Oyl()
  try {
    const newWallet = await wallet.getUtxosArtifacts({
      address: 'bc1pmtkac5u6rx7vkwhcnt0gal5muejwhp8hcrmx2yhvjg8nenu7rp3syw6yp0',
    })
    console.log('newWallet:', newWallet)
  } catch (error) {
    console.error('Error:', error)
  }
}

// export async function testMarketplaceBuy() {
//   const options = {
//     address: process.env.TAPROOT_ADDRESS,
//     pubKey: process.env.TAPROOT_PUBKEY,
//     feeRate: parseFloat(process.env.FEE_RATE),
//     psbtBase64: process.env.PSBT_BASE64,
//     price: 0.001,
//   }
//   const intent = new (options)
//   const builder = await intent.psbtBuilder()
//   console.log(builder)
// }

export async function testAggregator() {
  const aggregator = new Aggregator()
  const aggregated = await aggregator.fetchAndAggregateOffers(
    'ordi',
    20,
    110000
  )

  const formatOffers = (offers) =>
    offers.map((offer) => ({
      amount: offer.amount,
      unitPrice: offer.unitPrice,
      nftId: offer.offerId,
      marketplace: offer.marketplace,
    }))

  console.log('Aggregated Offers')
  console.log('Best Price Offers:', formatOffers(aggregated.bestPrice.offers))
  console.log(
    'Closest Match Offers:',
    formatOffers(aggregated.closestMatch.offers)
  )
}

export async function viewPsbt() {
  console.log(
    bitcoin.Psbt.fromBase64(process.env.PSBT_BASE64, {
      network: bitcoin.networks.bitcoin,
    }).data.inputs
  )
}

export async function convertPsbt() {
  const psbt = bitcoin.Psbt.fromHex(process.env.PSBT_HEX, {
    network: bitcoin.networks.bitcoin,
  }).toBase64()
  console.log(psbt)
  console.log(
    bitcoin.Psbt.fromBase64(psbt, {
      network: bitcoin.networks.bitcoin,
    }).data.inputs
  )
}

export async function callAPI(command, data, options = {}) {
  const oylSdk = new Oyl()
  const camelCommand = camelCase(command)
  if (!oylSdk[camelCommand]) throw Error('command not foud: ' + camelCommand)
  const result = await oylSdk[camelCommand](data)
  console.log(JSON.stringify(result, null, 2))
  return result
}

export const MEMPOOL_SPACE_API_V1_URL = 'https://mempool.space/api/v1'

export const createInscriptionScript = (pubKey: any, content: any) => {
  const mimeType = 'text/plain;charset=utf-8'
  const textEncoder = new TextEncoder()
  const marker = textEncoder.encode('ord')
  return [
    pubKey,
    'OP_CHECKSIG',
    'OP_0',
    'OP_IF',
    marker,
    '01',
    textEncoder.encode(mimeType),
    'OP_0',
    textEncoder.encode(content),
    'OP_ENDIF',
  ]
}

const INSCRIPTION_PREPARE_SAT_AMOUNT = 4000

// Define an interface to represent the expected structure of the arguments.
interface YargsArguments {
  _: string[]
  network?: 'testnet' | 'regtest'
  to?: string
  ticker?: string
  amount?: number
  feeRate?: number
  price?: number
  mnemonic?: string
  inscriptionId?: string
  psbtBase64?: string
  isDry?: boolean
}

const tapWallet = new Oyl({
  network: 'mainnet',
  baseUrl: 'https://mainnet.sandshrew.io',
  version: 'v1',
  projectId: 'd6aebfed1769128379aca7d215f0b689',
})

const testWallet = new Oyl({
  network: 'testnet',
  baseUrl: 'https://testnet.sandshrew.io',
  version: 'v1',
  projectId: 'd6aebfed1769128379aca7d215f0b689',
})

const XVERSE = 'xverse'
const UNISAT = 'unisat'
const MAINNET = 'mainnet'
const TESTNET = 'testnet'

const config = {
  [MAINNET]: {
    mnemonic:
      'rich baby hotel region tape express recipe amazing chunk flavor oven obtain',
    wallet: tapWallet as Oyl,
    taprootAddress:
      'bc1ppkyawqh6lsgq4w82azgvht6qkd286mc599tyeaw4lr230ax25wgqdcldtm',
    taprootPubkey:
      '02ebb592b5f1a2450766487d451f3a6fb2a584703ef64c6acb613db62797f943be',
    segwitAddress: '3By5YxrxR7eE32ANZSA1Cw45Bf7f68nDic',
    segwitPubKey:
      '03ad1e146771ae624b49b463560766f5950a9341964a936ae6bf1627fda8d3b83b',
    destinationTaprootAddress:
      'bc1p5pvvfjtnhl32llttswchrtyd9mdzd3p7yps98tlydh2dm6zj6gqsfkmcnd',
    feeRate: 25,
  },
  [TESTNET]: {
    mnemonic:
      'dad wall sand scissors evil second elbow possible hour elbow recipe dinosaur',
    wallet: testWallet as Oyl,
    taprootAddress:
      'tb1p7ncck66wthnjl2clcry46f2uxjcn8naw95e6r8ag0x9zremx00lqmpzpkk',
    taprootPubkey:
      '021953423299016db2541eea62268f5461fadbaa904b22955dd9b12322e920db33',
    segwitAddress: 'tb1q9fflqu0ll6qnkcvlyc4dp4lpa4806gunlsvcnc',
    segwitPubKey:
      '031cee6c58c8f2bc98cfddb4fa182b03603503b5b5d121170d28a5f3e250123343',
    destinationTaprootAddress:
      'tb1p5pvvfjtnhl32llttswchrtyd9mdzd3p7yps98tlydh2dm6zj6gqs77dhfz',
    feeRate: 1,
  },
}

const argv = yargs(hideBin(process.argv))
  .usage('Usage: $0 <command> [options]')
  .option('network', {
    alias: 'n',
    describe: 'Choose network type',
    choices: ['mainnet', 'testnet'],
    default: 'testnet',
  })
  .command('load', 'Load RPC command', {})
  .command('send', 'Send btc', (yargs) => {
    return yargs
      .option('to', {
        alias: 't',
        describe: 'Destination address for the transaction',
        type: 'string',
        default: config[yargs.argv['network']].destinationTaprootAddress,
      })
      .option('amount', {
        alias: 'a',
        describe: 'Amount of currency to send',
        type: 'number',
        default: 600,
      })
      .option('feeRate', {
        alias: 'f',
        describe: 'Fee rate for the transaction',
        type: 'number',
        default: config[yargs.argv['network']].feeRate,
      })
      .option('mnemonic', {
        describe: 'Mnemonic for the wallet',
        type: 'string',
        default: config[yargs.argv['network']].mnemonic,
      })
      .help().argv
  })
  .command('send-brc-20', 'Send BRC20 tokens', (yargs) => {
    return yargs
      .option('to', {
        alias: 't',
        describe: 'Destination address for the brc-20',
        type: 'string',
        default: config[yargs.argv['network']].destinationTaprootAddress,
      })
      .option('ticker', {
        alias: 'tik',
        describe: 'brc-20 ticker to send',
        type: 'string',
        demandOption: true,
      })
      .option('amount', {
        alias: 'a',
        describe: 'Amount of brc-20 to send',
        type: 'number',
        default: 5,
      })
      .option('feeRate', {
        alias: 'f',
        describe: 'Fee rate for the transaction',
        type: 'number',
        default: config[yargs.argv['network']].feeRate,
      })
      .option('mnemonic', {
        describe: 'Mnemonic for the wallet',
        type: 'string',
        default: config[yargs.argv['network']].mnemonic,
      })
      .option('isDry', {
        describe: 'Dry run',
        type: 'string',
        default: false,
      })
      .help().argv
  })
  .command('send-collectible', 'Send a collectible', (yargs) => {
    return yargs
      .option('to', {
        alias: 't',
        describe: 'Destination address for the collectible',
        type: 'string',
        default: config[yargs.argv['network']].destinationTaprootAddress,
      })
      .option('inscriptionId', {
        alias: 'ixId',
        describe: 'Inscription to be sent',
        type: 'string',
        demandOption: true,
      })
      .option('feeRate', {
        alias: 'f',
        describe: 'Fee rate for the transaction',
        type: 'number',
        default: config[yargs.argv['network']].feeRate,
      })
      .option('mnemonic', {
        describe: 'Mnemonic for the wallet',
        type: 'string',
        default: config[yargs.argv['network']].mnemonic,
      })
      .option('isDry', {
        describe: 'Dry run',
        type: 'string',
        default: false,
      })
      .help().argv
  })
  .command('view', 'View PSBT', {})
  .command('convert', 'Convert PSBT', {})
  .command('aggregate', 'Test Aggregator', {})
  .command('ord-test', 'ORD test', {})
  .command(
    'create-offer',
    'create an offer in the omnisat offers api',
    (yargs) => {
      return yargs
        .option('ticker', {
          describe: "ticker of brc-20 you'd like to sell",
          alias: 't',
          type: 'string',
          demandOption: true,
        })
        .option('amount', {
          describe: "the number of brc-20 tokens you're selling",
          type: 'number',
          demandOption: true,
        })
        .option('feeRate', {
          alias: 'f',
          describe: 'Fee rate for the transaction',
          type: 'number',
          default: config[yargs.argv['network']].feeRate,
        })
        .option('price', {
          describe: 'the price of the offer in sats',
          type: 'number',
          // demandOption: true,
        })
        .help().argv
    }
  )
  .command('buy-offer', 'ORD test', (yargs) => {
    return yargs
      .option('psbtBase64', {
        describe: 'offer psbt base64',
        alias: 'p',
        type: 'string',
        demandOption: true,
      })
      .option('feeRate', {
        alias: 'f',
        describe: 'Fee rate for the transaction',
        type: 'number',
        default: config[yargs.argv['network']].feeRate,
      })
      .help().argv
  })
  .command('aggregate', 'aggregate offers based on ticker', (yargs) => {
    return yargs
      .option('ticker', {
        describe: "ticker of brc-20 you'd like to sell",
        alias: 't',
        type: 'string',
        demandOption: true,
      })
      .option('feeRate', {
        alias: 'f',
        describe: 'Fee rate for the transaction',
        type: 'number',
        default: config[yargs.argv['network']].feeRate,
      })
      .option('price', {
        describe: 'the price of the offer in sats',
        type: 'number',
        // demandOption: true,
      })
      .help().argv
  })
  .command('txn-history', 'Transaction history', {})
  .command('gen-testnet-wallet', 'Generate testnet wallet', {})
  .help().argv as unknown as YargsArguments

export async function runCLI() {
  const [command] = argv._
  const { _, network = TESTNET } = yargs.argv as YargsArguments
  const options = Object.assign({}, yargs.argv) as YargsArguments
  const networkConfig = config[network]
  console.log({ network })

  let segwitSigner: bitcoin.Signer
  const taprootSigner = await tapWallet.createTaprootSigner({
    mnemonic: networkConfig.mnemonic,
    taprootAddress: networkConfig.taprootAddress,
  })

  // const wallet = generateWallet(true, networkConfig.mnemonic)

  const { mnemonic, to, amount, feeRate, isDry, ticker, psbtBase64, price } =
    options
  switch (command) {
    case 'load':
      return await loadRpc(options)
    case 'send':
      const sendResponse = await networkConfig.wallet.sendBtc({
        mnemonic,
<<<<<<< HEAD
        to,
        from: networkConfig.taprootAddress,
        publicKey: networkConfig.taprootPubkey,
        amount,
        feeRate,
=======
        publicKey: taprootPubkey,
        segwitAddress,
        segwitHdPath: 'xverse',
        segwitPubkey,
        payFeesWithSegwit: false,
>>>>>>> 30561572
      })

      console.log(sendResponse)
      return sendResponse

    case 'send-brc-20':
      const sendBrc20Response = await networkConfig.wallet.sendBRC20({
        mnemonic,
<<<<<<< HEAD
        fromAddress: networkConfig.taprootAddress,
        taprootPublicKey: networkConfig.taprootPubkey,
        destinationAddress: to,
        token: ticker,
        amount,
        feeRate,
        isDry,
=======
        segwitAddress,
        segwitHdPath: 'xverse',
        segwitPubkey,
        payFeesWithSegwit: false,
>>>>>>> 30561572
      })

      console.log(sendBrc20Response)
      return sendBrc20Response

<<<<<<< HEAD
    case 'send-collectible':
      const { inscriptionId } = options
      return await networkConfig.wallet.sendOrdCollectible({
        mnemonic: networkConfig.mnemonic,
        fromAddress: networkConfig.taprootAddress,
        taprootPublicKey: networkConfig.taprootPubkey,
        destinationAddress: networkConfig.destinationTaprootAddress,
        inscriptionId,
        feeRate,
        isDry,
      })

    case 'create-offer':
      try {
        const taprootUtxos = await networkConfig.wallet.getUtxosArtifacts({
          address: networkConfig.taprootAddress,
        })

        const path = networkConfig.segwitHdPath ?? 'oyl'
        const hdPaths = customPaths[path]
        const taprootPrivateKey = await networkConfig.wallet.fromPhrase({
          mnemonic: networkConfig.mnemonic,
          addrType: transactions.getAddressType(networkConfig.taprootAddress),
          hdPath: hdPaths['taprootPath'],
        })

        const content = `{"p":"brc-20","op":"transfer","tick":"${ticker}","amt":"${amount}"}`
        const { txnId, error: inscribeError } = await inscribe({
          content,
          inputAddress: networkConfig.taprootAddress,
          outputAddress: networkConfig.taprootAddress,
          mnemonic: networkConfig.mnemonic,
          taprootPublicKey: networkConfig.taprootPubkey,
          segwitPublicKey: networkConfig.segwitPubKey,
          segwitAddress: networkConfig.segwitAddress,
          isDry: networkConfig.isDry,
          segwitSigner: segwitSigner,
          taprootSigner: taprootSigner,
          feeRate: feeRate,
          network: network,
          taprootUtxos: taprootUtxos,
          taprootPrivateKey:
            taprootPrivateKey.keyring.keyring._index2wallet[0][1].privateKey.toString(
              'hex'
            ),
        })

        if (inscribeError) {
          console.error(inscribeError)
          return { error: inscribeError }
        }

        console.log({ txnId })

        console.log("WAITING FOR UNISAT TO INDEX THE INSCRIPTION'S UTXO")
        await delay(10000)
        console.log('DONE WAITING')

        const body = {
          address: networkConfig.taprootAddress,
          ticker,
          amount: amount.toString(),
          transferableInscription: {
            inscription_id: `${txnId}i0`,
            ticker,
            transfer_amount: amount.toString(),
            is_valid: true,
            is_used: false,
            satpoint: `${txnId}:0:0`,
            min_price: null,
            min_unit_price: null,
            ordinalswallet_price: null,
            ordinalswallet_unit_price: null,
            unisat_price: null,
            unisat_unit_price: null,
          },
          price: Number(price),
        }
=======
      return
    case 'sendBRC20':
      const test0 = await tapWallet.sendBRC20({
        isDry: true,
        fromAddress:
          'bc1ppkyawqh6lsgq4w82azgvht6qkd286mc599tyeaw4lr230ax25wgqdcldtm',
        taprootPublicKey:
          '02ebb592b5f1a2450766487d451f3a6fb2a584703ef64c6acb613db62797f943be',
        destinationAddress:
          'bc1p5pvvfjtnhl32llttswchrtyd9mdzd3p7yps98tlydh2dm6zj6gqsfkmcnd',
        feeRate: 10,
        token: 'BONK',
        inscriptionId: '',
        segwitAddress: '3By5YxrxR7eE32ANZSA1Cw45Bf7f68nDic',
        segwitPubKey:
          '03ad1e146771ae624b49b463560766f5950a9341964a936ae6bf1627fda8d3b83b',
        mnemonic: mnemonic,
        amount: 40,
        payFeesWithSegwit: false,
        segwitHdPath: 'xverse',
      })
      console.log(test0)
      break
    case 'send-collectible':
      const test1 = await tapWallet.sendOrdCollectible({
        isDry: true,
        fromAddress:
          'bc1ppkyawqh6lsgq4w82azgvht6qkd286mc599tyeaw4lr230ax25wgqdcldtm',
        inscriptionId:
          '68069fc341a462cd9a01ef4808b0bda0db7c0c6ea5dfffdc35b8992450cecb5bi0',
        taprootPublicKey:
          '02ebb592b5f1a2450766487d451f3a6fb2a584703ef64c6acb613db62797f943be',
        segwitAddress: '3By5YxrxR7eE32ANZSA1Cw45Bf7f68nDic',
        segwitPubKey:
          '03ad1e146771ae624b49b463560766f5950a9341964a936ae6bf1627fda8d3b83b',
        destinationAddress:
          'bc1pkvt4pj7jgj02s95n6sn56fhgl7t7cfx5mj4dedsqyzast0whpchs7ujd7y',
        feeRate: 10,
        payFeesWithSegwit: false,
        mnemonic:
          'rich baby hotel region tape express recipe amazing chunk flavor oven obtain',
        segwitHdPath: 'xverse',
      })
      console.log(test1)
      break
    case 'view':
      return await viewPsbt()
      break
    // case 'market':
    //   return await testMarketplaceBuy()
    //   break
    case 'convert':
      return await convertPsbt()
      break
    case 'aggregate':
      return await testAggregator()
      break
    case 'ord-test':
      const testCase = await tapWallet.ordRpc.getInscriptionContent(
        '6c51990395726ddbd922a3318b5713bb318da8be6aa199ee79cf9bdb6c91e37ai0'
      )
      console.log(testCase)
      return
      break
    case 'txn-history':
      const test = new Oyl()
      const testLog = await test.getTxHistory({
        addresses: [
          'bc1ppkyawqh6lsgq4w82azgvht6qkd286mc599tyeaw4lr230ax25wgqdcldtm',
          '3By5YxrxR7eE32ANZSA1Cw45Bf7f68nDic',
        ],
      })
      console.log(testLog)
      break
    case 'testnet-send':
      await testWallet.recoverWallet({
        mnemonic: testnetMnemonic,
        activeIndexes: [0],
        customPath: 'unisat',
      })

      const testnetTaprootResponse = await testWallet.sendBtc({
        to: 'tb1pyjm845u3dwxcffyxe4mmcx8ecevvr33shknrtyc2ylgm4zvs8deqekd0s8',
        from: testnetTaprootAddress,
        amount: 500,
        feeRate: 10,
        mnemonic: testnetMnemonic,
        publicKey: testnetTaprootPubKey,
        segwitAddress: testnetSegwitAddress,
        payFeesWithSegwit: false,
        segwitHdPath: 'unisat',
        segwitPubkey:
          '031d49049be7501841213c2b5fc503b67b9c4fd33e7f4b29c0e6e2d99d1c39c0c8',
      })
>>>>>>> 30561572

        const OMNISAT_API_URL = 'https://omnisat.io/api'

        const { psbtBase64, psbtHex } = await axios
          .post(`${OMNISAT_API_URL}/orders/create`, body, {
            headers: {
              'Content-Type': 'application/json',
            },
          })
          .then((res) => res.data)
          .catch((error) => console.error('Error:', error))

        const psbtToSign = bitcoin.Psbt.fromBase64(psbtBase64)
        const toSignInputs: ToSignInput[] = await formatOptionsToSignInputs({
          _psbt: psbtToSign,
          pubkey: networkConfig.taprootPubkey,
          segwitPubkey: networkConfig.segwitPubKey,
          segwitAddress: networkConfig.segwitAddress,
          taprootAddress: networkConfig.taprootAddress,
          network: getNetwork(network),
        })

        const signedSendPsbt = await signInputs(
          psbtToSign,
          toSignInputs,
          networkConfig.taprootPubkey,
          networkConfig.segwitPubKey,
          segwitSigner,
          taprootSigner
        )

        signedSendPsbt.finalizeInput(2)

        console.log({
          signedSendPsbt: signedSendPsbt.toBase64(),
          signedSendPsbtHex: signedSendPsbt.toHex(),
        })

        const updateBody = {
          psbtBase64: signedSendPsbt.toBase64(),
          psbtHex: signedSendPsbt.toHex(),
          satpoint: txnId + ':0:0',
        }

        const updateResponse = await axios
          .put(`${OMNISAT_API_URL}/orders/create`, updateBody, {
            headers: {
              'Content-Type': 'application/json',
            },
          })
          .then((res) => res.data)
          .catch((error) => console.error('Error:', error))
        console.log({ updateResponse })

        return updateResponse
      } catch (error) {
        console.error(error)
        return
      }
    case 'buy-offer':
      try {
        const orderToBeBought = bitcoin.Psbt.fromBase64(psbtBase64)
        const price = orderToBeBought.txOutputs[2].value

<<<<<<< HEAD
        const marketplace = new BuildMarketplaceTransaction({
          address: networkConfig.taprootAddress,
          price: price,
          psbtBase64: psbtBase64,
          pubKey: networkConfig.taprootPubkey,
          wallet: networkConfig.wallet,
        })

        if (!(await marketplace.isWalletPrepared())) {
          console.log('WALLET NOT PREPARED')
          const { psbtBase64: preparedPsbtBase64 } =
            await marketplace.prepareWallet()
          const preparationUtxo = bitcoin.Psbt.fromBase64(preparedPsbtBase64)
          const toSignInputs: ToSignInput[] = await formatOptionsToSignInputs({
            _psbt: preparationUtxo,
            pubkey: networkConfig.taprootPubkey,
            segwitPubkey: networkConfig.segwitPubKey,
            segwitAddress: networkConfig.segwitAddress,
            taprootAddress: networkConfig.fromAddress,
            network: getNetwork(network),
          })

          const signedSendPsbt = await signInputs(
            preparationUtxo,
            toSignInputs,
            networkConfig.taprootPubkey,
            networkConfig.segwitPubKey,
            segwitSigner,
            taprootSigner
          )
          signedSendPsbt.finalizeAllInputs()
=======
      const testnetSegwitResponse = await testWallet.sendBtc({
        to: 'tb1qgqw2l0hqglzw020h0yfjv69tuz50aq9m99h632',
        from: testnetSegwitAddress,
        amount: 500,
        feeRate: 10,
        mnemonic: testnetMnemonic,
        publicKey: testnetTaprootPubKey,
        segwitAddress: testnetSegwitAddress,
        segwitHdPath: 'unisat',
        segwitPubkey:
          '031d49049be7501841213c2b5fc503b67b9c4fd33e7f4b29c0e6e2d99d1c39c0c8',
        payFeesWithSegwit: false,
      })
>>>>>>> 30561572

          const extractedTx = signedSendPsbt.extractTransaction().toHex()

          console.log({ extractedTx })
          return
        } else {
          console.log('WALLET PREPARED')
          console.log('WALLET PREPARED')
          console.log('WALLET PREPARED')
          console.log('WALLET PREPARED')
          console.log('WALLET PREPARED')
        }

        const { psbtHex: buildOrderHex, psbtBase64: builtOrderBase64 } =
          await marketplace.psbtBuilder()

        console.log({ builtOrderBase64 })

        const filledOrderPsbt = bitcoin.Psbt.fromBase64(builtOrderBase64)
        const toSignInputs: ToSignInput[] = await formatOptionsToSignInputs({
          _psbt: filledOrderPsbt,
          pubkey: networkConfig.taprootPubkey,
          segwitPubkey: networkConfig.segwitPubKey,
          segwitAddress: networkConfig.segwitAddress,
          taprootAddress: networkConfig.taprootAddress,
          network: getNetwork(network),
        })

        const signedSendPsbt = await signInputs(
          filledOrderPsbt,
          toSignInputs,
          networkConfig.taprootPubkey,
          networkConfig.segwitPubKey,
          segwitSigner,
          taprootSigner
        )

        signedSendPsbt.finalizeInput(0)
        signedSendPsbt.finalizeInput(1)
        signedSendPsbt.finalizeInput(3)

        const extractedTx = signedSendPsbt.extractTransaction().toHex()

        console.log({ signedSendPsbt: signedSendPsbt.toBase64() })
        console.log({ extractedTx })

        const { result: offerBuyTxId, error: inscriptionError } =
          await callBTCRPCEndpoint('sendrawtransaction', extractedTx, network)

        console.log({ offerBuyTxId })

        return offerBuyTxId
      } catch (error) {
        console.error(error)
        return
      }
<<<<<<< HEAD
    // case 'view':
    //   return await viewPsbt()
    // // case 'market':
    // //   return await testMarketplaceBuy()
    // //   break
    // case 'convert':
    //   return await convertPsbt()
    case 'aggregate':
      const aggregator = new Aggregator()
      const aggregated = await aggregator.fetchAndAggregateOffers(
        ticker,
        20,
        1000
      )

      const formatOffers = (offers) =>
        offers.map((offer) => ({
          amount: offer.amount,
          unitPrice: offer.unitPrice,
          nftId: offer.offerId,
          marketplace: offer.marketplace,
        }))
=======
      return
    case 'gen-testnet-wallet':
      generateWallet(true, testnetMnemonic)
      return
    case 'testnet-sendBRC20':
      const testnetBrc20Send = await testWallet.sendBRC20({
        isDry: false,
        fromAddress: testnetTaprootAddress,
        taprootPublicKey: testnetTaprootPubKey,
        destinationAddress:
          'tb1phq6q90tnfq9xjlqf3zskeeuknsvhg954phrm6fkje7ezfrmkms7q0z4e26',
        feeRate: 2,
        token: 'OYLZ',
        inscriptionId:
          '46a2d0f05668cd36c64bb8e32c3670025b288885ebd2913ca03ce0288d366fdf',
        segwitAddress: testnetSegwitAddress,
        segwitPubKey:
          '031d49049be7501841213c2b5fc503b67b9c4fd33e7f4b29c0e6e2d99d1c39c0c8',
        mnemonic: testnetMnemonic,
        amount: 40,
        payFeesWithSegwit: false,
        segwitHdPath: 'unisat',
      })
      console.log(testnetBrc20Send)
      break

    case 'testnet-send-collectible':
      const testCollectibleSend = await testWallet.sendOrdCollectible({
        isDry: false,
        fromAddress: testnetTaprootAddress,
        inscriptionId:
          'b25dfaeea88930616332bc97b9bde3bbfcfbe62e35e763a07cc4706a2be1ed17i0',
        taprootPublicKey: testnetTaprootPubKey,
        segwitAddress: testnetSegwitAddress,
        segwitPubKey:
          '031d49049be7501841213c2b5fc503b67b9c4fd33e7f4b29c0e6e2d99d1c39c0c8',
        destinationAddress:
          'tb1pyjm845u3dwxcffyxe4mmcx8ecevvr33shknrtyc2ylgm4zvs8deqekd0s8',
        feeRate: 2,
        payFeesWithSegwit: false,
        mnemonic: testnetMnemonic,
        segwitHdPath: 'unisat',
      })
      console.log(testCollectibleSend)
      break
>>>>>>> 30561572

      console.log('Aggregated Offers')
      console.log(
        'Best Price Offers:',
        formatOffers(aggregated.bestPrice.offers)
      )
      console.log(
        'Closest Match Offers:',
        formatOffers(aggregated.closestMatch.offers)
      )
      return
    // case 'ord-test':
    //   return await networkConfig.wallet.ordRpc.getInscriptionContent(
    //     inscriptionId2
    //   )
    // case 'txn-history':
    //   const test = new Oyl()
    //   return await test.getTxHistory({
    //     addresses: [networkConfig.taprootAddress, networkConfig.segwitAddress],
    //   })
    default:
      return await callAPI(argv._[0], options)
  }
}<|MERGE_RESOLUTION|>--- conflicted
+++ resolved
@@ -401,19 +401,11 @@
     case 'send':
       const sendResponse = await networkConfig.wallet.sendBtc({
         mnemonic,
-<<<<<<< HEAD
         to,
         from: networkConfig.taprootAddress,
         publicKey: networkConfig.taprootPubkey,
         amount,
         feeRate,
-=======
-        publicKey: taprootPubkey,
-        segwitAddress,
-        segwitHdPath: 'xverse',
-        segwitPubkey,
-        payFeesWithSegwit: false,
->>>>>>> 30561572
       })
 
       console.log(sendResponse)
@@ -422,7 +414,6 @@
     case 'send-brc-20':
       const sendBrc20Response = await networkConfig.wallet.sendBRC20({
         mnemonic,
-<<<<<<< HEAD
         fromAddress: networkConfig.taprootAddress,
         taprootPublicKey: networkConfig.taprootPubkey,
         destinationAddress: to,
@@ -430,18 +421,11 @@
         amount,
         feeRate,
         isDry,
-=======
-        segwitAddress,
-        segwitHdPath: 'xverse',
-        segwitPubkey,
-        payFeesWithSegwit: false,
->>>>>>> 30561572
       })
 
       console.log(sendBrc20Response)
       return sendBrc20Response
 
-<<<<<<< HEAD
     case 'send-collectible':
       const { inscriptionId } = options
       return await networkConfig.wallet.sendOrdCollectible({
@@ -520,102 +504,6 @@
           },
           price: Number(price),
         }
-=======
-      return
-    case 'sendBRC20':
-      const test0 = await tapWallet.sendBRC20({
-        isDry: true,
-        fromAddress:
-          'bc1ppkyawqh6lsgq4w82azgvht6qkd286mc599tyeaw4lr230ax25wgqdcldtm',
-        taprootPublicKey:
-          '02ebb592b5f1a2450766487d451f3a6fb2a584703ef64c6acb613db62797f943be',
-        destinationAddress:
-          'bc1p5pvvfjtnhl32llttswchrtyd9mdzd3p7yps98tlydh2dm6zj6gqsfkmcnd',
-        feeRate: 10,
-        token: 'BONK',
-        inscriptionId: '',
-        segwitAddress: '3By5YxrxR7eE32ANZSA1Cw45Bf7f68nDic',
-        segwitPubKey:
-          '03ad1e146771ae624b49b463560766f5950a9341964a936ae6bf1627fda8d3b83b',
-        mnemonic: mnemonic,
-        amount: 40,
-        payFeesWithSegwit: false,
-        segwitHdPath: 'xverse',
-      })
-      console.log(test0)
-      break
-    case 'send-collectible':
-      const test1 = await tapWallet.sendOrdCollectible({
-        isDry: true,
-        fromAddress:
-          'bc1ppkyawqh6lsgq4w82azgvht6qkd286mc599tyeaw4lr230ax25wgqdcldtm',
-        inscriptionId:
-          '68069fc341a462cd9a01ef4808b0bda0db7c0c6ea5dfffdc35b8992450cecb5bi0',
-        taprootPublicKey:
-          '02ebb592b5f1a2450766487d451f3a6fb2a584703ef64c6acb613db62797f943be',
-        segwitAddress: '3By5YxrxR7eE32ANZSA1Cw45Bf7f68nDic',
-        segwitPubKey:
-          '03ad1e146771ae624b49b463560766f5950a9341964a936ae6bf1627fda8d3b83b',
-        destinationAddress:
-          'bc1pkvt4pj7jgj02s95n6sn56fhgl7t7cfx5mj4dedsqyzast0whpchs7ujd7y',
-        feeRate: 10,
-        payFeesWithSegwit: false,
-        mnemonic:
-          'rich baby hotel region tape express recipe amazing chunk flavor oven obtain',
-        segwitHdPath: 'xverse',
-      })
-      console.log(test1)
-      break
-    case 'view':
-      return await viewPsbt()
-      break
-    // case 'market':
-    //   return await testMarketplaceBuy()
-    //   break
-    case 'convert':
-      return await convertPsbt()
-      break
-    case 'aggregate':
-      return await testAggregator()
-      break
-    case 'ord-test':
-      const testCase = await tapWallet.ordRpc.getInscriptionContent(
-        '6c51990395726ddbd922a3318b5713bb318da8be6aa199ee79cf9bdb6c91e37ai0'
-      )
-      console.log(testCase)
-      return
-      break
-    case 'txn-history':
-      const test = new Oyl()
-      const testLog = await test.getTxHistory({
-        addresses: [
-          'bc1ppkyawqh6lsgq4w82azgvht6qkd286mc599tyeaw4lr230ax25wgqdcldtm',
-          '3By5YxrxR7eE32ANZSA1Cw45Bf7f68nDic',
-        ],
-      })
-      console.log(testLog)
-      break
-    case 'testnet-send':
-      await testWallet.recoverWallet({
-        mnemonic: testnetMnemonic,
-        activeIndexes: [0],
-        customPath: 'unisat',
-      })
-
-      const testnetTaprootResponse = await testWallet.sendBtc({
-        to: 'tb1pyjm845u3dwxcffyxe4mmcx8ecevvr33shknrtyc2ylgm4zvs8deqekd0s8',
-        from: testnetTaprootAddress,
-        amount: 500,
-        feeRate: 10,
-        mnemonic: testnetMnemonic,
-        publicKey: testnetTaprootPubKey,
-        segwitAddress: testnetSegwitAddress,
-        payFeesWithSegwit: false,
-        segwitHdPath: 'unisat',
-        segwitPubkey:
-          '031d49049be7501841213c2b5fc503b67b9c4fd33e7f4b29c0e6e2d99d1c39c0c8',
-      })
->>>>>>> 30561572
 
         const OMNISAT_API_URL = 'https://omnisat.io/api'
 
@@ -680,7 +568,7 @@
         const orderToBeBought = bitcoin.Psbt.fromBase64(psbtBase64)
         const price = orderToBeBought.txOutputs[2].value
 
-<<<<<<< HEAD
+
         const marketplace = new BuildMarketplaceTransaction({
           address: networkConfig.taprootAddress,
           price: price,
@@ -712,21 +600,6 @@
             taprootSigner
           )
           signedSendPsbt.finalizeAllInputs()
-=======
-      const testnetSegwitResponse = await testWallet.sendBtc({
-        to: 'tb1qgqw2l0hqglzw020h0yfjv69tuz50aq9m99h632',
-        from: testnetSegwitAddress,
-        amount: 500,
-        feeRate: 10,
-        mnemonic: testnetMnemonic,
-        publicKey: testnetTaprootPubKey,
-        segwitAddress: testnetSegwitAddress,
-        segwitHdPath: 'unisat',
-        segwitPubkey:
-          '031d49049be7501841213c2b5fc503b67b9c4fd33e7f4b29c0e6e2d99d1c39c0c8',
-        payFeesWithSegwit: false,
-      })
->>>>>>> 30561572
 
           const extractedTx = signedSendPsbt.extractTransaction().toHex()
 
@@ -783,7 +656,7 @@
         console.error(error)
         return
       }
-<<<<<<< HEAD
+
     // case 'view':
     //   return await viewPsbt()
     // // case 'market':
@@ -806,53 +679,7 @@
           nftId: offer.offerId,
           marketplace: offer.marketplace,
         }))
-=======
-      return
-    case 'gen-testnet-wallet':
-      generateWallet(true, testnetMnemonic)
-      return
-    case 'testnet-sendBRC20':
-      const testnetBrc20Send = await testWallet.sendBRC20({
-        isDry: false,
-        fromAddress: testnetTaprootAddress,
-        taprootPublicKey: testnetTaprootPubKey,
-        destinationAddress:
-          'tb1phq6q90tnfq9xjlqf3zskeeuknsvhg954phrm6fkje7ezfrmkms7q0z4e26',
-        feeRate: 2,
-        token: 'OYLZ',
-        inscriptionId:
-          '46a2d0f05668cd36c64bb8e32c3670025b288885ebd2913ca03ce0288d366fdf',
-        segwitAddress: testnetSegwitAddress,
-        segwitPubKey:
-          '031d49049be7501841213c2b5fc503b67b9c4fd33e7f4b29c0e6e2d99d1c39c0c8',
-        mnemonic: testnetMnemonic,
-        amount: 40,
-        payFeesWithSegwit: false,
-        segwitHdPath: 'unisat',
-      })
-      console.log(testnetBrc20Send)
-      break
-
-    case 'testnet-send-collectible':
-      const testCollectibleSend = await testWallet.sendOrdCollectible({
-        isDry: false,
-        fromAddress: testnetTaprootAddress,
-        inscriptionId:
-          'b25dfaeea88930616332bc97b9bde3bbfcfbe62e35e763a07cc4706a2be1ed17i0',
-        taprootPublicKey: testnetTaprootPubKey,
-        segwitAddress: testnetSegwitAddress,
-        segwitPubKey:
-          '031d49049be7501841213c2b5fc503b67b9c4fd33e7f4b29c0e6e2d99d1c39c0c8',
-        destinationAddress:
-          'tb1pyjm845u3dwxcffyxe4mmcx8ecevvr33shknrtyc2ylgm4zvs8deqekd0s8',
-        feeRate: 2,
-        payFeesWithSegwit: false,
-        mnemonic: testnetMnemonic,
-        segwitHdPath: 'unisat',
-      })
-      console.log(testCollectibleSend)
-      break
->>>>>>> 30561572
+
 
       console.log('Aggregated Offers')
       console.log(
