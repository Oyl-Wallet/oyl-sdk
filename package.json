{
  "name": "@oyl/sdk",
  "version": "0.5.0",
  "description": "OYL framework and supporting libraries",
  "main": "lib/index.js",
  "repository": "https://github.com/oyl-wallet/oyl-sdk",
  "scripts": {
    "build": "tsc",
    "dev": "tsc -w",
    "prettier": "prettier --write ./src.ts/**/*.ts",
    "postinstall": "node scripts/fix-modules.js"
  },
  "bin": {
    "oyl-cli": "./bin/cli.js"
  },
  "author": "Oyl Foundation",
  "license": "MIT",
  "private": false,
  "devDependencies": {
    "@types/node": "^18.18.8",
    "@types/yargs": "^17.0.32",
    "typescript": "^4.8.4"
  },
  "dependencies": {
    "@bitcoinerlab/secp256k1": "^1.0.2",
    "@cmdcode/crypto-utils": "^2.4.6",
    "@cmdcode/tapscript": "^1.4.3",
    "@okxweb3/coin-bitcoin": "1.0.8-beta.12",
    "@sadoprotocol/ordit-sdk": "^2.2.4",
    "@scure/base": "^1.1.6",
    "@scure/btc-signer": "^1.2.2",
    "axios": "^1.6.2",
    "bignumber.js": "^9.1.1",
    "bip32": "^4.0.0",
    "bip322-js": "^1.1.0",
    "bip39": "^3.1.0",
    "bitcoin-address-validation": "^2.2.3",
    "bitcoinjs-lib": "^6.1.5",
    "bitcoinjs-message": "^2.2.0",
    "bitcore-lib": "^10.0.5",
    "bitcore-mnemonic": "^10.0.5",
    "change-case": "^4.1.2",
    "crypto": "^1.0.1",
    "dotenv": "^16.3.1",
    "ecpair": "^2.1.0",
    "fs-extra": "^11.1.1",
    "jsontokens": "^4.0.1",
    "nice-repl": "^0.1.2",
    "noble-secp256k1": "^1.2.14",
    "node-fetch": "^2.7.0",
    "npm": "^9.6.7",
    "prettier": "^2.8.8",
<<<<<<< HEAD
    "ts-node": "^10.9.2",
=======
    "tiny-secp256k1": "^2.2.3",
>>>>>>> bbafe253
    "wrap-ansi": "^9.0.0",
    "yargs": "^17.7.2"
  }
}<|MERGE_RESOLUTION|>--- conflicted
+++ resolved
@@ -50,11 +50,8 @@
     "node-fetch": "^2.7.0",
     "npm": "^9.6.7",
     "prettier": "^2.8.8",
-<<<<<<< HEAD
     "ts-node": "^10.9.2",
-=======
     "tiny-secp256k1": "^2.2.3",
->>>>>>> bbafe253
     "wrap-ansi": "^9.0.0",
     "yargs": "^17.7.2"
   }
