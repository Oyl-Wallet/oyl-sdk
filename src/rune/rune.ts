--- conflicted
+++ resolved
@@ -19,14 +19,10 @@
 import { FormattedUtxo, GatheredUtxos, RuneUTXO } from '../shared/interface'
 import { getAddressType } from '../shared/utils'
 import { Signer } from '../signer'
-<<<<<<< HEAD
 import { toXOnly } from 'bitcoinjs-lib/src/psbt/bip371'
 import { LEAF_VERSION_TAPSCRIPT } from 'bitcoinjs-lib/src/payments/bip341'
 import { ECPairInterface } from 'ecpair'
 import { encodeRunestone } from '@magiceden-oss/runestone-lib'
-=======
-import { encodeRunestone, RunestoneSpec } from '@magiceden-oss/runestone-lib'
->>>>>>> 67ba8d47
 
 export const createSendPsbt = async ({
   gatheredUtxos,
@@ -333,7 +329,6 @@
 
     const script = createRuneMintScript({
       runeId,
-      mintOutPutIndex: 1,
       pointer: 1,
     })
 
@@ -353,19 +348,6 @@
       value: changeAmount,
     })
 
-<<<<<<< HEAD
-=======
-    const mintScript = createRuneMintScript({
-      runeId,
-      pointer: 0,
-    }).encodedRunestone
-
-    psbt.addOutput({ 
-      script: mintScript, 
-      value: 0 
-    })
-
->>>>>>> 67ba8d47
     const formattedPsbtTx = await formatInputsToSign({
       _psbt: psbt,
       senderPublicKey: account.taproot.pubkey,
@@ -711,8 +693,10 @@
 
         if (
           inscriptionsOnOutput.inscriptions.length > 0 ||
-          inscriptionsOnOutput.runes.length > 1 ||
-          hasRune?.rune_ids.length > 1
+          Array.isArray(inscriptionsOnOutput.runes)
+            ? Number(inscriptionsOnOutput.runes.length) > 1
+            : Object.keys(inscriptionsOnOutput.runes).length > 1 ||
+              hasRune?.rune_ids.length > 1
         ) {
           throw new Error(
             'Unable to send from UTXO with multiple inscriptions. Split UTXO before sending.'
