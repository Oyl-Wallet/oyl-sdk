import { minimumFee } from '../btc/btc'
import { Provider } from '../provider/provider'
import * as bitcoin from 'bitcoinjs-lib'
import { FormattedUtxo, accountSpendableUtxos } from '../utxo/utxo'
import { Account } from '../account/account'
import {
  createRuneMintScript,
  createRuneSendScript,
  formatInputsToSign,
  inscriptionSats,
} from '../shared/utils'
import { OylTransactionError } from '../errors'
import { RuneUTXO } from '../shared/interface'
import { getAddressType } from '../shared/utils'
import { Signer } from '../signer'

export const createSendPsbt = async ({
  account,
  runeId,
  provider,
  inscriptionAddress = account.taproot.address,
  toAddress,
  amount,
  feeRate,
  fee,
}: {
  account: Account
  runeId: string
  provider: Provider
  inscriptionAddress: string
  toAddress: string
  amount: number
  feeRate?: number
  fee?: number
}) => {
  try {
    const minFee = minimumFee({
      taprootInputCount: 2,
      nonTaprootInputCount: 0,
      outputCount: 3,
    })
    const calculatedFee = minFee * feeRate < 250 ? 250 : minFee * feeRate
    let finalFee = fee ? fee : calculatedFee

    let gatheredUtxos: {
      totalAmount: number
      utxos: FormattedUtxo[]
    } = await accountSpendableUtxos({
      account,
      provider,
      spendAmount: finalFee + inscriptionSats,
    })

    let psbt = new bitcoin.Psbt({ network: provider.network })
    const { runeUtxos, runeTotalSatoshis, divisibility } = await findRuneUtxos({
      address: inscriptionAddress,
      greatestToLeast: account.spendStrategy.utxoSortGreatestToLeast,
      provider,
      runeId,
      targetNumberOfRunes: amount,
    })

    for await (const utxo of runeUtxos) {
      if (getAddressType(utxo.address) === 0) {
        const previousTxHex: string = await provider.esplora.getTxHex(utxo.txId)
        psbt.addInput({
          hash: utxo.txId,
          index: parseInt(utxo.txIndex),
          nonWitnessUtxo: Buffer.from(previousTxHex, 'hex'),
        })
      }
      if (getAddressType(utxo.address) === 2) {
        const redeemScript = bitcoin.script.compile([
          bitcoin.opcodes.OP_0,
          bitcoin.crypto.hash160(
            Buffer.from(account.nestedSegwit.pubkey, 'hex')
          ),
        ])

        psbt.addInput({
          hash: utxo.txId,
          index: parseInt(utxo.txIndex),
          redeemScript: redeemScript,
          witnessUtxo: {
            value: utxo.satoshis,
            script: bitcoin.script.compile([
              bitcoin.opcodes.OP_HASH160,
              bitcoin.crypto.hash160(redeemScript),
              bitcoin.opcodes.OP_EQUAL,
            ]),
          },
        })
      }
      if (
        getAddressType(utxo.address) === 1 ||
        getAddressType(utxo.address) === 3
      ) {
        const previousTxInfo = await provider.esplora.getTxInfo(utxo.txId)

        psbt.addInput({
          hash: utxo.txId,
          index: parseInt(utxo.txIndex),
          witnessUtxo: {
            value: utxo.satoshis,
            script: Buffer.from(
              previousTxInfo.vout[utxo.txIndex].scriptpubkey,
              'hex'
            ),
          },
        })
      }
    }

    if (!fee && gatheredUtxos.utxos.length > 1) {
      const txSize = minimumFee({
        taprootInputCount: gatheredUtxos.utxos.length,
        nonTaprootInputCount: 0,
        outputCount: 3,
      })
      finalFee = txSize * feeRate < 250 ? 250 : txSize * feeRate

      if (gatheredUtxos.totalAmount < finalFee) {
        gatheredUtxos = await accountSpendableUtxos({
          account,
          provider,
          spendAmount: finalFee + inscriptionSats,
        })
      }
    }

    for (let i = 0; i < gatheredUtxos.utxos.length; i++) {
      if (getAddressType(gatheredUtxos.utxos[i].address) === 0) {
        const previousTxHex: string = await provider.esplora.getTxHex(
          gatheredUtxos.utxos[i].txId
        )
        psbt.addInput({
          hash: gatheredUtxos.utxos[i].txId,
          index: gatheredUtxos.utxos[i].outputIndex,
          nonWitnessUtxo: Buffer.from(previousTxHex, 'hex'),
        })
      }
      if (getAddressType(gatheredUtxos.utxos[i].address) === 2) {
        const redeemScript = bitcoin.script.compile([
          bitcoin.opcodes.OP_0,
          bitcoin.crypto.hash160(
            Buffer.from(account.nestedSegwit.pubkey, 'hex')
          ),
        ])

        psbt.addInput({
          hash: gatheredUtxos.utxos[i].txId,
          index: gatheredUtxos.utxos[i].outputIndex,
          redeemScript: redeemScript,
          witnessUtxo: {
            value: gatheredUtxos.utxos[i].satoshis,
            script: bitcoin.script.compile([
              bitcoin.opcodes.OP_HASH160,
              bitcoin.crypto.hash160(redeemScript),
              bitcoin.opcodes.OP_EQUAL,
            ]),
          },
        })
      }
      if (
        getAddressType(gatheredUtxos.utxos[i].address) === 1 ||
        getAddressType(gatheredUtxos.utxos[i].address) === 3
      ) {
        psbt.addInput({
          hash: gatheredUtxos.utxos[i].txId,
          index: gatheredUtxos.utxos[i].outputIndex,
          witnessUtxo: {
            value: gatheredUtxos.utxos[i].satoshis,
            script: Buffer.from(gatheredUtxos.utxos[i].scriptPk, 'hex'),
          },
        })
      }
    }

    if (gatheredUtxos.totalAmount < finalFee + inscriptionSats) {
      throw new OylTransactionError(Error('Insufficient Balance'))
    }

    const changeAmount =
      gatheredUtxos.totalAmount - (finalFee + inscriptionSats)

    psbt.addOutput({
      value: inscriptionSats,
      address: account.taproot.address,
    })

    psbt.addOutput({
      value: runeTotalSatoshis,
      address: toAddress,
    })

    psbt.addOutput({
      address: account[account.spendStrategy.changeAddress].address,
      value: changeAmount,
    })

    const script = createRuneSendScript({
      runeId,
      amount,
      divisibility,
      sendOutputIndex: 1,
      pointer: 0,
    })
    const output = { script: script, value: 0 }
    psbt.addOutput(output)

    const formattedPsbtTx = await formatInputsToSign({
      _psbt: psbt,
      senderPublicKey: account.taproot.pubkey,
      network: provider.network,
    })

    return { psbt: formattedPsbtTx.toBase64() }
  } catch (error) {
    throw new OylTransactionError(error)
  }
}

export const createMintPsbt = async ({
  account,
  runeId,
  provider,
  amount,
  feeRate,
  fee,
}: {
  account: Account
  runeId: string
  provider: Provider
  amount: number
  feeRate?: number
  fee?: number
}) => {
  try {
    const minFee = minimumFee({
      taprootInputCount: 2,
      nonTaprootInputCount: 0,
      outputCount: 2,
    })
    const calculatedFee = minFee * feeRate < 250 ? 250 : minFee * feeRate
    let finalFee = fee ? fee : calculatedFee

    let gatheredUtxos: {
      totalAmount: number
      utxos: FormattedUtxo[]
    } = await accountSpendableUtxos({
      account,
      provider,
      spendAmount: finalFee + inscriptionSats,
    })

    let psbt = new bitcoin.Psbt({ network: provider.network })

    if (!fee && gatheredUtxos.utxos.length > 1) {
      const txSize = minimumFee({
        taprootInputCount: gatheredUtxos.utxos.length,
        nonTaprootInputCount: 0,
        outputCount: 2,
      })
      finalFee = txSize * feeRate < 250 ? 250 : txSize * feeRate

      if (gatheredUtxos.totalAmount < finalFee) {
        gatheredUtxos = await accountSpendableUtxos({
          account,
          provider,
          spendAmount: finalFee + inscriptionSats,
        })
      }
    }

    for (let i = 0; i < gatheredUtxos.utxos.length; i++) {
      if (getAddressType(gatheredUtxos.utxos[i].address) === 0) {
        const previousTxHex: string = await provider.esplora.getTxHex(
          gatheredUtxos.utxos[i].txId
        )
        psbt.addInput({
          hash: gatheredUtxos.utxos[i].txId,
          index: gatheredUtxos.utxos[i].outputIndex,
          nonWitnessUtxo: Buffer.from(previousTxHex, 'hex'),
        })
      }
      if (getAddressType(gatheredUtxos.utxos[i].address) === 2) {
        const redeemScript = bitcoin.script.compile([
          bitcoin.opcodes.OP_0,
          bitcoin.crypto.hash160(
            Buffer.from(account.nestedSegwit.pubkey, 'hex')
          ),
        ])

        psbt.addInput({
          hash: gatheredUtxos.utxos[i].txId,
          index: gatheredUtxos.utxos[i].outputIndex,
          redeemScript: redeemScript,
          witnessUtxo: {
            value: gatheredUtxos.utxos[i].satoshis,
            script: bitcoin.script.compile([
              bitcoin.opcodes.OP_HASH160,
              bitcoin.crypto.hash160(redeemScript),
              bitcoin.opcodes.OP_EQUAL,
            ]),
          },
        })
      }
      if (
        getAddressType(gatheredUtxos.utxos[i].address) === 1 ||
        getAddressType(gatheredUtxos.utxos[i].address) === 3
      ) {
        psbt.addInput({
          hash: gatheredUtxos.utxos[i].txId,
          index: gatheredUtxos.utxos[i].outputIndex,
          witnessUtxo: {
            value: gatheredUtxos.utxos[i].satoshis,
            script: Buffer.from(gatheredUtxos.utxos[i].scriptPk, 'hex'),
          },
        })
      }
    }

    if (gatheredUtxos.totalAmount < finalFee + inscriptionSats) {
      throw new OylTransactionError(Error('Insufficient Balance'))
    }

    const changeAmount =
      gatheredUtxos.totalAmount - (finalFee + inscriptionSats)

    psbt.addOutput({
      value: inscriptionSats,
      address: account.taproot.address,
    })

    psbt.addOutput({
      address: account[account.spendStrategy.changeAddress].address,
      value: changeAmount,
    })

    const script = createRuneMintScript({
      runeId,
      amountToMint: amount,
      mintOutPutIndex: 0,
      pointer: 0,
    })
    const output = { script: script, value: 0 }
    psbt.addOutput(output)

    const formattedPsbtTx = await formatInputsToSign({
      _psbt: psbt,
      senderPublicKey: account.taproot.pubkey,
      network: provider.network,
    })

    return { psbt: formattedPsbtTx.toBase64() }
  } catch (error) {
    throw new OylTransactionError(error)
  }
}

export const findRuneUtxos = async ({
  address,
  greatestToLeast,
  provider,
  runeId,
  targetNumberOfRunes,
}: {
  address: string
  greatestToLeast: boolean
  provider: Provider
  runeId: string
  targetNumberOfRunes: number
}) => {
  const runeUtxos: RuneUTXO[] = []
  const runeUtxoOutpoints: any[] = await provider.api.getRuneOutpoints({
    address: address,
  })
  if (greatestToLeast) {
    runeUtxoOutpoints?.sort((a, b) => b.satoshis - a.satoshis)
  } else {
    runeUtxoOutpoints?.sort((a, b) => a.satoshis - b.satoshis)
  }
  let runeTotalSatoshis: number = 0
  let runeTotalAmount: number = 0
  let divisibility: number

  for (const rune of runeUtxoOutpoints) {
    if (runeTotalAmount < targetNumberOfRunes) {
      const index = rune.rune_ids.indexOf(runeId)
      if (index !== -1) {
        const txSplit = rune.output.split(':')
        const txHash = txSplit[0]
        const txIndex = txSplit[1]
        const txDetails = await provider.esplora.getTxInfo(txHash)
        if (!txDetails?.vout || txDetails.vout.length < 1) {
          throw new Error('Unable to find rune utxo')
        }
        const satoshis = txDetails.vout[txIndex].value
        const holderAddress = rune.wallet_addr

        runeUtxos.push({
          txId: txHash,
          txIndex: txIndex,
          script: rune.pkscript,
          address: holderAddress,
          amountOfRunes: rune.balances[index],
          satoshis: satoshis,
        })
        runeTotalSatoshis += satoshis
        runeTotalAmount += rune.balances[index] / 10 ** rune.decimals[index]
<<<<<<< HEAD
        divisibility = rune.decimals[index]
=======

        if (divisibility === undefined) {
          divisibility = rune.decimals[index];
        }
>>>>>>> 2aea8e34
      }
    } else {
      break
    }
  }

  return { runeUtxos, runeTotalSatoshis, divisibility }
}

export const actualSendFee = async ({
  account,
  runeId,
  provider,
  inscriptionAddress = account.taproot.address,
  toAddress,
  amount,
  feeRate,
  signer,
}: {
  account: Account
  runeId: string
  provider: Provider
  inscriptionAddress?: string
  toAddress: string
  amount: number
  feeRate?: number
  signer: Signer
}) => {
  if (!feeRate) {
    feeRate = (await provider.esplora.getFeeEstimates())['1']
  }

  const { psbt } = await createSendPsbt({
    account,
    runeId,
    provider,
    inscriptionAddress,
    toAddress,
    amount,
    feeRate,
  })

  const { signedPsbt } = await signer.signAllInputs({
    rawPsbt: psbt,
    finalize: true,
  })

  let rawPsbt = bitcoin.Psbt.fromBase64(signedPsbt, {
    network: account.network,
  })

  const signedHexPsbt = rawPsbt.extractTransaction().toHex()

  const vsize = (
    await provider.sandshrew.bitcoindRpc.testMemPoolAccept([signedHexPsbt])
  )[0].vsize

  const correctFee = vsize * feeRate

  const { psbt: finalPsbt } = await createSendPsbt({
    account,
    runeId,
    provider,
    inscriptionAddress,
    toAddress,
    amount,
    feeRate,
    fee: correctFee,
  })

  const { signedPsbt: signedAll } = await signer.signAllInputs({
    rawPsbt: finalPsbt,
    finalize: true,
  })

  let finalRawPsbt = bitcoin.Psbt.fromBase64(signedAll, {
    network: account.network,
  })

  const finalSignedHexPsbt = finalRawPsbt.extractTransaction().toHex()

  const finalVsize = (
    await provider.sandshrew.bitcoindRpc.testMemPoolAccept([finalSignedHexPsbt])
  )[0].vsize

  const finalFee = finalVsize * feeRate

  return { fee: finalFee }
}

export const actualMintFee = async ({
  account,
  runeId,
  provider,
  amount,
  feeRate,
  signer,
}: {
  account: Account
  runeId: string
  provider: Provider
  amount: number
  feeRate?: number
  signer: Signer
}) => {
  if (!feeRate) {
    feeRate = (await provider.esplora.getFeeEstimates())['1']
  }

  const { psbt } = await createMintPsbt({
    account,
    runeId,
    provider,
    amount,
    feeRate,
  })

  const { signedPsbt } = await signer.signAllInputs({
    rawPsbt: psbt,
    finalize: true,
  })

  let rawPsbt = bitcoin.Psbt.fromBase64(signedPsbt, {
    network: account.network,
  })

  const signedHexPsbt = rawPsbt.extractTransaction().toHex()

  const vsize = (
    await provider.sandshrew.bitcoindRpc.testMemPoolAccept([signedHexPsbt])
  )[0].vsize

  const correctFee = vsize * feeRate

  const { psbt: finalPsbt } = await createMintPsbt({
    account,
    runeId,
    provider,
    amount,
    feeRate,
    fee: correctFee,
  })

  const { signedPsbt: signedAll } = await signer.signAllInputs({
    rawPsbt: finalPsbt,
    finalize: true,
  })

  let finalRawPsbt = bitcoin.Psbt.fromBase64(signedAll, {
    network: account.network,
  })

  const finalSignedHexPsbt = finalRawPsbt.extractTransaction().toHex()

  const finalVsize = (
    await provider.sandshrew.bitcoindRpc.testMemPoolAccept([finalSignedHexPsbt])
  )[0].vsize

  const finalFee = finalVsize * feeRate

  return { fee: finalFee }
}

export const send = async ({
  toAddress,
  amount,
  runeId,
  inscriptionAddress,
  feeRate,
  account,
  provider,
  signer,
}: {
  toAddress: string
  amount: number
  runeId: string
  inscriptionAddress?: string
  feeRate?: number
  account: Account
  provider: Provider
  signer: Signer
}) => {
  if (!inscriptionAddress) {
    inscriptionAddress = account.taproot.address
  }
  const { fee } = await actualSendFee({
    account,
    runeId,
    amount,
    provider,
    toAddress,
    inscriptionAddress,
    feeRate,
    signer,
  })

  const { psbt: finalPsbt } = await createSendPsbt({
    account,
    runeId,
    amount,
    provider,
    toAddress,
    inscriptionAddress,
    feeRate,
    fee: fee,
  })

  const { signedPsbt } = await signer.signAllInputs({
    rawPsbt: finalPsbt,
    finalize: true,
  })

  const result = await provider.pushPsbt({
    psbtBase64: signedPsbt,
  })

  return result
}

export const mint = async ({
  account,
  runeId,
  provider,
  amount,
  feeRate,
  signer,
}: {
  account: Account
  runeId: string
  provider: Provider
  amount: number
  feeRate?: number
  signer: Signer
}) => {
  const { fee } = await actualMintFee({
    account,
    runeId,
    amount,
    provider,
    feeRate,
    signer,
  })

  const { psbt: finalPsbt } = await createMintPsbt({
    account,
    runeId,
    amount,
    provider,
    feeRate,
    fee: fee,
  })

  const { signedPsbt } = await signer.signAllInputs({
    rawPsbt: finalPsbt,
    finalize: true,
  })

  const result = await provider.pushPsbt({
    psbtBase64: signedPsbt,
  })

  return result
}<|MERGE_RESOLUTION|>--- conflicted
+++ resolved
@@ -408,14 +408,10 @@
         })
         runeTotalSatoshis += satoshis
         runeTotalAmount += rune.balances[index] / 10 ** rune.decimals[index]
-<<<<<<< HEAD
-        divisibility = rune.decimals[index]
-=======
 
         if (divisibility === undefined) {
           divisibility = rune.decimals[index];
         }
->>>>>>> 2aea8e34
       }
     } else {
       break
