import { addressSpendableUtxos } from '../utxo/utxo'
import { FormattedUtxo } from '../shared/interface'
import { Provider } from '../provider'
<<<<<<< HEAD
import {
  BidAffordabilityCheck,
  BidAffordabilityCheckResponse,
  BuiltPsbt,
  ConditionalInput,
  DummyUtxoOptions,
  MarketplaceOffer,
  Marketplaces,
  OutputTxCheck,
  OutputTxTemplate,
  PrepareAddressForDummyUtxos,
  PsbtBuilder,
  SelectSpendAddress,
  SelectSpendAddressResponse,
  TxAddressTypes,
  UpdateUtxos,
  UtxosToCoverAmount,
  marketplaceName,
} from './types'

import { AddressType } from '../shared/interface'

import { assertHex } from '../shared/utils'
=======
import {  
    BidAffordabilityCheck, 
    BidAffordabilityCheckResponse, 
    BuiltPsbt, 
    ConditionalInput, 
    DummyUtxoOptions, 
    MarketplaceBatchOffer, 
    MarketplaceOffer, 
    Marketplaces, 
    OutputTxCheck, 
    OutputTxTemplate, 
    PrepareAddressForDummyUtxos, 
    PsbtBuilder, 
    SelectSpendAddress, 
    SelectSpendAddressResponse, 
    TxAddressTypes, 
    UpdateUtxos, 
    UtxosToCoverAmount, 
    marketplaceName 
} from "./types";

import { AddressType } from "../shared/interface";



import { assertHex } from "../shared/utils";
>>>>>>> e679bb84
import * as bitcoin from 'bitcoinjs-lib'
import { UTXO_DUST, getAddressType } from '..'

export const maxTxSizeForOffers: number = 482
export const CONFIRMED_UTXO_ENFORCED_MARKETPLACES: Marketplaces[] = [
  Marketplaces.UNISAT,
  Marketplaces.ORDINALS_WALLET,
]
export const DUMMY_UTXO_ENFORCED_MARKETPLACES: Marketplaces[] = [
  Marketplaces.OKX,
  Marketplaces.ORDINALS_WALLET,
]
export const ESTIMATE_TX_SIZE: number = 350
export const DUMMY_UTXO_SATS = 600 + 600

function checkPaymentType(
  payment: bitcoin.PaymentCreator,
  network: bitcoin.networks.Network
) {
  return (script: Buffer) => {
    try {
      return payment({ output: script, network: network })
    } catch (error) {
      return false
    }
  }
}

const nativeSegwitFormat = (
  script: Buffer,
  network: bitcoin.networks.Network
) => {
  const p2wpkh = checkPaymentType(bitcoin.payments.p2wpkh, network)(script)
  return {
    data: p2wpkh,
  }
}

const nestedSegwitFormat = (
  script: Buffer,
  network: bitcoin.networks.Network
) => {
  const p2sh = checkPaymentType(bitcoin.payments.p2sh, network)(script)
  return {
    data: p2sh,
  }
}

const taprootFormat = (script: Buffer, network: bitcoin.networks.Network) => {
  const p2tr = checkPaymentType(bitcoin.payments.p2tr, network)(script)
  return {
    data: p2tr,
  }
}

function getOutputFormat(script: Buffer, network: bitcoin.networks.Network) {
  const p2sh = nestedSegwitFormat(script, network)
  if (p2sh.data) {
    return AddressType.P2SH_P2WPKH
  }

  const p2wpkh = nativeSegwitFormat(script, network)
  if (p2wpkh.data) {
    return AddressType.P2WPKH
  }

  const p2tr = taprootFormat(script, network)
  if (p2tr.data) {
    return AddressType.P2TR
  }
}

function getTxSizeByAddressType(addressType: AddressType) {
  switch (addressType) {
    case AddressType.P2TR:
      return { input: 42, output: 43, txHeader: 10.5, witness: 66 }

    case AddressType.P2WPKH:
      return { input: 42, output: 43, txHeader: 10.5, witness: 112.5 }

    case AddressType.P2SH_P2WPKH:
      return { input: 64, output: 32, txHeader: 10, witness: 105 }

    default:
      throw new Error('Invalid address type')
  }
}

export function getUTXOsToCoverAmount({
  utxos,
  amountNeeded,
  excludedUtxos = [],
  insistConfirmedUtxos = false,
}: UtxosToCoverAmount): FormattedUtxo[] {
  try {
    let sum = 0
    const result: FormattedUtxo[] = []
    for (let utxo of utxos) {
      if (isExcludedUtxo(utxo, excludedUtxos)) {
        // Check if the UTXO should be excluded
        continue
      }
      if (insistConfirmedUtxos && utxo.confirmations == 0) {
        continue
      }
      const currentUTXO = utxo
      sum += currentUTXO.satoshis
      result.push(currentUTXO)
      if (sum > amountNeeded) {
        return result
      }
    }
    return []
  } catch (err) {
    throw new Error(err)
  }
}

export function isExcludedUtxo(
  utxo: FormattedUtxo,
  excludedUtxos: FormattedUtxo[]
): Boolean {
  return excludedUtxos?.some(
    (excluded) =>
      excluded?.txId === utxo?.txId &&
      excluded?.outputIndex === utxo?.outputIndex
  )
}

export function getAllUTXOsWorthASpecificValue(
  utxos: FormattedUtxo[],
  value: number
): FormattedUtxo[] {
  return utxos.filter((utxo) => utxo?.satoshis === value)
}

export function addInputConditionally(
  inputData: ConditionalInput,
  addressType: AddressType,
  pubKey: string
): ConditionalInput {
  if (addressType === AddressType.P2TR) {
    inputData['tapInternalKey'] = assertHex(Buffer.from(pubKey, 'hex'))
  }
  return inputData
}

export function getBidCostEstimate(
  offers: MarketplaceOffer[],
  feeRate: number
): number {
  let costEstimate = 0
  for (let i = 0; i < offers?.length; i++) {
    let offerPrice = offers[i]?.price ? offers[i].price : offers[i]?.totalPrice
    costEstimate +=
      offerPrice + parseInt((maxTxSizeForOffers * feeRate).toFixed(0))
  }
  const totalCost = costEstimate
  return totalCost
}

/**
 *
 * ONLY INSIST retrieving confirmed utxos IF ALL the offers are from CONFIRMED_UTXO_ENFORCED_MARKETPLACES
 * Otherwise if there is AT LEAST ONE offer from a marketplace that does not enforce confirmed
 * utxos, DONT INSIST retrieving confirmed utxos.
 *  */
export async function canAddressAffordBid({
  address,
  estimatedCost,
  offers,
  provider,
}: BidAffordabilityCheck): Promise<BidAffordabilityCheckResponse> {
  let insistConfirmedUtxos: boolean = true
  const { utxos } = await addressSpendableUtxos({ address, provider })
  for (let i = 0; i < offers.length; i++) {
    const mktPlace = marketplaceName[offers[i]?.marketplace]
    if (!CONFIRMED_UTXO_ENFORCED_MARKETPLACES.includes(mktPlace)) {
      insistConfirmedUtxos = false
      break
    }
<<<<<<< HEAD
  }
  const excludedUtxos = getAllUTXOsWorthASpecificValue(utxos, 600).slice(0, 2)
  const retrievedUtxos: FormattedUtxo[] = getUTXOsToCoverAmount({
    utxos,
    amountNeeded: estimatedCost,
    excludedUtxos,
    insistConfirmedUtxos,
  })
  return {
    offers_: offers,
    estimatedCost,
    utxos: retrievedUtxos,
    canAfford: retrievedUtxos.length > 0,
  }
=======
    const excludedUtxos = getAllUTXOsWorthASpecificValue(utxos, 600).slice(0, 2)
    const retrievedUtxos: FormattedUtxo[] = getUTXOsToCoverAmount({
        utxos,
        amountNeeded: estimatedCost,
        excludedUtxos,
        insistConfirmedUtxos
    })
    retrievedUtxos.push(...excludedUtxos)
    return{ 
        offers_: offers,
        estimatedCost,
        utxos: retrievedUtxos,
        canAfford: retrievedUtxos.length > 0
     }
>>>>>>> e679bb84
}

export function calculateAmountGathered(utxoArray: FormattedUtxo[]): number {
  return utxoArray?.reduce(
    (prev, currentValue) => prev + currentValue.satoshis,
    0
  )
}

export async function selectSpendAddress({
  offers,
  provider,
  feeRate,
  account,
}: SelectSpendAddress): Promise<SelectSpendAddressResponse> {
  feeRate = await sanitizeFeeRate(provider, feeRate)
  const estimatedCost = getBidCostEstimate(offers, feeRate)
  for (let i = 0; i < account.spendStrategy.addressOrder.length; i++) {
    if (
      account.spendStrategy.addressOrder[i] === 'taproot' ||
      account.spendStrategy.addressOrder[i] === 'nativeSegwit'
    ) {
      const address = account[account.spendStrategy.addressOrder[i]].address
      let pubkey: string = account[account.spendStrategy.addressOrder[i]].pubkey
      const afford = await canAddressAffordBid({
        address,
        estimatedCost,
        offers,
        provider,
      })
      const { utxos, canAfford, offers_ } = afford
      if (canAfford) {
        const selectedSpendAddress = address
        const selectedSpendPubkey = pubkey
        const addressType = getAddressType(selectedSpendAddress)
        return {
          address: selectedSpendAddress,
          pubKey: selectedSpendPubkey,
          addressType,
          utxos,
          offers: offers_,
        }
      }
    }
    if (i === account.spendStrategy.addressOrder.length - 1) {
      throw new Error(
        'Not enough (confirmed) satoshis available to buy marketplace offers, need  ' +
          estimatedCost +
          ' sats'
      )
    }
  }
}

export async function sanitizeFeeRate(
  provider: Provider,
  feeRate: number
): Promise<number> {
  if (feeRate < 0 || !Number.isSafeInteger(feeRate)) {
    return (await provider.esplora.getFeeEstimates())['1']
  }
  return feeRate
}

export async function prepareAddressForDummyUtxos({
  address,
  network,
  pubKey,
  feeRate,
  addressType,
  utxos = [],
}: PrepareAddressForDummyUtxos): Promise<BuiltPsbt | null> {
  try {
    const paddingUtxos = getAllUTXOsWorthASpecificValue(utxos, 600)
    if (paddingUtxos.length < 2) {
      return dummyUtxosPsbt({
        address,
        utxos,
        network,
        feeRate,
        pubKey,
        addressType,
      })
    }
    return null
  } catch (err) {
    throw new Error('An error occured while preparing address for dummy utxos')
  }
}

export function dummyUtxosPsbt({
  address,
  utxos,
  feeRate,
  pubKey,
  addressType,
  network,
}: DummyUtxoOptions): BuiltPsbt {
  const amountNeeded =
    DUMMY_UTXO_SATS + parseInt((ESTIMATE_TX_SIZE * feeRate).toFixed(0))
  const retrievedUtxos = getUTXOsToCoverAmount({
    utxos,
    amountNeeded,
  })
  if (retrievedUtxos.length === 0) {
    throw new Error('No utxos available')
  }

  const txInputs: ConditionalInput[] = []
  const txOutputs: OutputTxTemplate[] = []

  retrievedUtxos.forEach((utxo) => {
    const input = addInputConditionally(
      {
        hash: utxo.txId,
        index: utxo.outputIndex,
        witnessUtxo: {
          value: utxo.satoshis,
          script: Buffer.from(utxo.scriptPk, 'hex'),
        },
      },
      addressType,
      pubKey
    )
    txInputs.push(input)
  })

  const amountRetrieved = calculateAmountGathered(retrievedUtxos)
  const changeAmount = amountRetrieved - amountNeeded
  let changeOutput: OutputTxTemplate | null = null
  txOutputs.push({
    address,
    value: 600,
  })
  txOutputs.push({
    address,
    value: 600,
  })
  if (changeAmount > 0) changeOutput = { address, value: changeAmount }

  return buildPsbtWithFee({
    inputTemplate: txInputs,
    outputTemplate: txOutputs,
    utxos,
    changeOutput,
    retrievedUtxos,
    spendAddress: address,
    spendPubKey: pubKey,
    amountRetrieved,
    spendAmount: DUMMY_UTXO_SATS,
    feeRate,
    network,
    addressType,
  })
}

export async function updateUtxos({
  originalUtxos,
  txId,
  spendAddress,
  provider,
}: {
  originalUtxos: FormattedUtxo[]
  txId: string
  spendAddress: string
  provider: Provider
}): Promise<FormattedUtxo[]> {
  const txInfo = await provider.esplora.getTxInfo(txId)

  const spentInputs = txInfo.vin.map((input) => ({
    txId: input.txid,
    outputIndex: input.vout,
  }))

  const updatedUtxos = originalUtxos.filter(
    (utxo) =>
      !spentInputs.some(
        (input) =>
          input.txId === utxo.txId && input.outputIndex === utxo.outputIndex
      )
  )

  // Add new UTXOs
  txInfo.vout.forEach((output, index) => {
    if (
      output.scriptpubkey_address === spendAddress &&
      output.value > UTXO_DUST
    ) {
      const newUtxo: FormattedUtxo = {
        txId: txId,
        outputIndex: index,
        satoshis: output.value,
        scriptPk: output.scriptpubkey,
        address: output.scriptpubkey_address,
        inscriptions: [],
        confirmations: txInfo.status.confirmed ? 1 : 0,
      }
      updatedUtxos.push(newUtxo)
    }
  })

  return updatedUtxos
}

function outputTxCheck({
  blueprint,
  swapTx,
  output,
  index,
}: OutputTxCheck): boolean {
  const matchAddress = blueprint.address == output.address
  const dustAmount = output.value > UTXO_DUST
  const nonInscriptionUtxo = !(swapTx == true && index == 1)
  if (matchAddress && dustAmount && nonInscriptionUtxo) {
    return true
  } else {
    return false
  }
}

<<<<<<< HEAD
=======
export function batchMarketplaceOffer(offers: MarketplaceOffer[]): (MarketplaceOffer | MarketplaceBatchOffer)[] {
    const groupedOffers: { [key: string]: MarketplaceOffer[] } = {};

    // Group offers by marketplace
    offers.forEach(offer => {
        if (!groupedOffers[offer.marketplace]) {
            groupedOffers[offer.marketplace] = [];
        }
        groupedOffers[offer.marketplace].push(offer);
    });

    return Object.entries(groupedOffers).flatMap(([marketplace, marketplaceOffers]) => {
        if (marketplace === 'unisat' || marketplace === 'ordinals-wallet') {
            const batchOffer: MarketplaceBatchOffer = {
                ticker: marketplaceOffers[0].ticker,
                offerId: [],
                marketplace,
                price: [],
                unitPrice: [],
                totalPrice: [],
                amount: [],
                address: [],
                inscriptionId: [],
                outpoint: []
            };


            marketplaceOffers.forEach(offer => {
                batchOffer.offerId.push(offer.offerId);
                batchOffer.price?.push(offer.price || 0);
                batchOffer.unitPrice?.push(offer.unitPrice || 0);
                batchOffer.totalPrice?.push(offer.totalPrice || 0);

                if (marketplace === 'unisat') {
                    batchOffer.amount?.push(offer.amount || '');
                    batchOffer.address?.push(offer.address || '');
                } else if (marketplace === 'ordinals-wallet') {
                    batchOffer.inscriptionId?.push(offer.inscriptionId || '');
                    batchOffer.outpoint?.push(offer.outpoint || '');
                }
            });

            return [batchOffer as MarketplaceOffer | MarketplaceBatchOffer];
        } else {
            return marketplaceOffers;
        }
    });
}

>>>>>>> e679bb84
export function psbtTxAddressTypes({
  psbt,
  network,
}: {
  psbt: bitcoin.Psbt
  network: bitcoin.Network
}): {
  inputAddressTypes: AddressType[]
  outputAddressTypes: AddressType[]
} {
  const psbtInputs = psbt.data.inputs
  const psbtOutputs = psbt.txOutputs
  const inputAddressTypes: AddressType[] = []
  const outputAddressTypes: AddressType[] = []

  if (psbtInputs.length === 0 || psbtOutputs.length === 0) {
    throw new Error('PSBT requires at least one input & one output ')
  }

  psbtInputs.forEach((input) => {
    const witnessScript =
      input.witnessUtxo && input.witnessUtxo.script
        ? input.witnessUtxo.script
        : null

    if (!witnessScript) {
      throw new Error('Invalid script')
    }

    inputAddressTypes.push(getOutputFormat(witnessScript, network))
  })

  psbtOutputs.forEach((output) => {
    outputAddressTypes.push(getOutputFormat(output.script, network))
  })

  return {
    inputAddressTypes,
    outputAddressTypes,
  }
}

export function estimatePsbtFee({
  txAddressTypes,
  witness = [],
}: {
  txAddressTypes: TxAddressTypes
  witness?: Buffer[]
}): number {
  const { inputAddressTypes, outputAddressTypes } = txAddressTypes
  const witnessHeaderSize = 2
  const inputVB = inputAddressTypes.reduce(
    (j, inputType) => {
      const { input, txHeader, witness } = getTxSizeByAddressType(inputType)
      j.txHeader = txHeader
      j.input += input
      j.witness += witness
      return j
    },
    {
      input: 0,
      witness: 0,
      txHeader: 0,
    }
  )
  const outputVB = outputAddressTypes.reduce((k, outputType) => {
    const { output } = getTxSizeByAddressType(outputType)
    k += output

    return k
  }, 0)

  let witnessByteLength = 0
  if (inputAddressTypes.includes(AddressType.P2TR) && witness?.length) {
    witnessByteLength = witness.reduce(
      (u, witness) => (u += witness.byteLength),
      0
    )
  }

  const witnessSize =
    inputVB.witness + (witness?.length ? witnessByteLength : 0)
  const baseTotal = inputVB.input + inputVB.txHeader + outputVB

  let witnessTotal = 0
  if (witness?.length) {
    witnessTotal = witnessSize
  } else if (witnessSize > 0) {
    witnessTotal = witnessHeaderSize + witnessSize
  }

  const sum = baseTotal + witnessTotal
  const weight = baseTotal * 3 + sum

  return Math.ceil(weight / 4)
}

export function buildPsbtWithFee({
  inputTemplate = [],
  outputTemplate = [],
  utxos,
  changeOutput,
  retrievedUtxos = [],
  spendAddress,
  spendPubKey,
  amountRetrieved,
  spendAmount,
  addressType,
  feeRate,
  network,
}: PsbtBuilder): BuiltPsbt {
  if (inputTemplate.length === 0 || outputTemplate.length === 0) {
    throw new Error('Cant create a psbt with 0 inputs & outputs')
  }

  const inputAddressTypes: AddressType[] = []
  const outputAddressTypes: AddressType[] = []

  inputTemplate.forEach((input) =>
    inputAddressTypes.push(getOutputFormat(input.witnessUtxo.script, network))
  )
  outputTemplate.forEach((output) =>
    outputAddressTypes.push(getAddressType(output.address))
  )
  if (changeOutput != null)
    outputAddressTypes.push(getAddressType(changeOutput.address))

  const txAddressTypes = { inputAddressTypes, outputAddressTypes }
  const finalTxSize = estimatePsbtFee({ txAddressTypes })
  const finalFee = parseInt((finalTxSize * feeRate).toFixed(0))

  let newAmountNeeded = spendAmount + finalFee
  let changeAmount = amountRetrieved - newAmountNeeded

  if (changeAmount < 0) {
    const additionalUtxos = getUTXOsToCoverAmount({
      utxos,
      amountNeeded: newAmountNeeded,
      excludedUtxos: retrievedUtxos,
    })

    if (additionalUtxos.length > 0) {
      // Merge new UTXOs with existing ones and create new templates for recursion
      retrievedUtxos = retrievedUtxos.concat(additionalUtxos)
      additionalUtxos.forEach((utxo) => {
        const input = addInputConditionally(
          {
            hash: utxo.txId,
            index: utxo.outputIndex,
            witnessUtxo: {
              value: utxo.satoshis,
              script: Buffer.from(utxo.scriptPk, 'hex'),
            },
          },
          addressType,
          spendPubKey
        )
        inputTemplate.push(input)
      })

      amountRetrieved = calculateAmountGathered(retrievedUtxos)
      changeAmount = amountRetrieved - newAmountNeeded
      if (changeAmount > 0)
        changeOutput = { address: spendAddress, value: changeAmount }

      return buildPsbtWithFee({
        spendAddress,
        utxos,
        spendAmount,
        feeRate,
        spendPubKey,
        amountRetrieved,
        addressType,
        network,
        changeOutput,
        retrievedUtxos,
        inputTemplate,
        outputTemplate,
      })
    } else {
      throw new Error(
        'Insufficient funds: cannot cover transaction fee with available UTXOs'
      )
    }
  } else {
    if (changeAmount > 0)
      outputTemplate.push({ address: spendAddress, value: changeAmount })

    const finalPsbtTx = new bitcoin.Psbt({ network })

    inputTemplate.forEach((input) => finalPsbtTx.addInput(input))
    outputTemplate.forEach((output) => finalPsbtTx.addOutput(output))

    return {
      psbtHex: finalPsbtTx.toHex(),
      psbtBase64: finalPsbtTx.toBase64(),
      inputTemplate,
      outputTemplate,
    }
  }
}<|MERGE_RESOLUTION|>--- conflicted
+++ resolved
@@ -1,13 +1,13 @@
 import { addressSpendableUtxos } from '../utxo/utxo'
 import { FormattedUtxo } from '../shared/interface'
 import { Provider } from '../provider'
-<<<<<<< HEAD
 import {
   BidAffordabilityCheck,
   BidAffordabilityCheckResponse,
   BuiltPsbt,
   ConditionalInput,
   DummyUtxoOptions,
+  MarketplaceBatchOffer,
   MarketplaceOffer,
   Marketplaces,
   OutputTxCheck,
@@ -25,34 +25,6 @@
 import { AddressType } from '../shared/interface'
 
 import { assertHex } from '../shared/utils'
-=======
-import {  
-    BidAffordabilityCheck, 
-    BidAffordabilityCheckResponse, 
-    BuiltPsbt, 
-    ConditionalInput, 
-    DummyUtxoOptions, 
-    MarketplaceBatchOffer, 
-    MarketplaceOffer, 
-    Marketplaces, 
-    OutputTxCheck, 
-    OutputTxTemplate, 
-    PrepareAddressForDummyUtxos, 
-    PsbtBuilder, 
-    SelectSpendAddress, 
-    SelectSpendAddressResponse, 
-    TxAddressTypes, 
-    UpdateUtxos, 
-    UtxosToCoverAmount, 
-    marketplaceName 
-} from "./types";
-
-import { AddressType } from "../shared/interface";
-
-
-
-import { assertHex } from "../shared/utils";
->>>>>>> e679bb84
 import * as bitcoin from 'bitcoinjs-lib'
 import { UTXO_DUST, getAddressType } from '..'
 
@@ -234,37 +206,21 @@
       insistConfirmedUtxos = false
       break
     }
-<<<<<<< HEAD
-  }
-  const excludedUtxos = getAllUTXOsWorthASpecificValue(utxos, 600).slice(0, 2)
-  const retrievedUtxos: FormattedUtxo[] = getUTXOsToCoverAmount({
-    utxos,
-    amountNeeded: estimatedCost,
-    excludedUtxos,
-    insistConfirmedUtxos,
-  })
-  return {
-    offers_: offers,
-    estimatedCost,
-    utxos: retrievedUtxos,
-    canAfford: retrievedUtxos.length > 0,
-  }
-=======
     const excludedUtxos = getAllUTXOsWorthASpecificValue(utxos, 600).slice(0, 2)
     const retrievedUtxos: FormattedUtxo[] = getUTXOsToCoverAmount({
-        utxos,
-        amountNeeded: estimatedCost,
-        excludedUtxos,
-        insistConfirmedUtxos
+      utxos,
+      amountNeeded: estimatedCost,
+      excludedUtxos,
+      insistConfirmedUtxos,
     })
     retrievedUtxos.push(...excludedUtxos)
-    return{ 
-        offers_: offers,
-        estimatedCost,
-        utxos: retrievedUtxos,
-        canAfford: retrievedUtxos.length > 0
-     }
->>>>>>> e679bb84
+    return {
+      offers_: offers,
+      estimatedCost,
+      utxos: retrievedUtxos,
+      canAfford: retrievedUtxos.length > 0,
+    }
+  }
 }
 
 export function calculateAmountGathered(utxoArray: FormattedUtxo[]): number {
@@ -485,58 +441,58 @@
   }
 }
 
-<<<<<<< HEAD
-=======
-export function batchMarketplaceOffer(offers: MarketplaceOffer[]): (MarketplaceOffer | MarketplaceBatchOffer)[] {
-    const groupedOffers: { [key: string]: MarketplaceOffer[] } = {};
-
-    // Group offers by marketplace
-    offers.forEach(offer => {
-        if (!groupedOffers[offer.marketplace]) {
-            groupedOffers[offer.marketplace] = [];
+export function batchMarketplaceOffer(
+  offers: MarketplaceOffer[]
+): (MarketplaceOffer | MarketplaceBatchOffer)[] {
+  const groupedOffers: { [key: string]: MarketplaceOffer[] } = {}
+
+  // Group offers by marketplace
+  offers.forEach((offer) => {
+    if (!groupedOffers[offer.marketplace]) {
+      groupedOffers[offer.marketplace] = []
+    }
+    groupedOffers[offer.marketplace].push(offer)
+  })
+
+  return Object.entries(groupedOffers).flatMap(
+    ([marketplace, marketplaceOffers]) => {
+      if (marketplace === 'unisat' || marketplace === 'ordinals-wallet') {
+        const batchOffer: MarketplaceBatchOffer = {
+          ticker: marketplaceOffers[0].ticker,
+          offerId: [],
+          marketplace,
+          price: [],
+          unitPrice: [],
+          totalPrice: [],
+          amount: [],
+          address: [],
+          inscriptionId: [],
+          outpoint: [],
         }
-        groupedOffers[offer.marketplace].push(offer);
-    });
-
-    return Object.entries(groupedOffers).flatMap(([marketplace, marketplaceOffers]) => {
-        if (marketplace === 'unisat' || marketplace === 'ordinals-wallet') {
-            const batchOffer: MarketplaceBatchOffer = {
-                ticker: marketplaceOffers[0].ticker,
-                offerId: [],
-                marketplace,
-                price: [],
-                unitPrice: [],
-                totalPrice: [],
-                amount: [],
-                address: [],
-                inscriptionId: [],
-                outpoint: []
-            };
-
-
-            marketplaceOffers.forEach(offer => {
-                batchOffer.offerId.push(offer.offerId);
-                batchOffer.price?.push(offer.price || 0);
-                batchOffer.unitPrice?.push(offer.unitPrice || 0);
-                batchOffer.totalPrice?.push(offer.totalPrice || 0);
-
-                if (marketplace === 'unisat') {
-                    batchOffer.amount?.push(offer.amount || '');
-                    batchOffer.address?.push(offer.address || '');
-                } else if (marketplace === 'ordinals-wallet') {
-                    batchOffer.inscriptionId?.push(offer.inscriptionId || '');
-                    batchOffer.outpoint?.push(offer.outpoint || '');
-                }
-            });
-
-            return [batchOffer as MarketplaceOffer | MarketplaceBatchOffer];
-        } else {
-            return marketplaceOffers;
-        }
-    });
-}
-
->>>>>>> e679bb84
+
+        marketplaceOffers.forEach((offer) => {
+          batchOffer.offerId.push(offer.offerId)
+          batchOffer.price?.push(offer.price || 0)
+          batchOffer.unitPrice?.push(offer.unitPrice || 0)
+          batchOffer.totalPrice?.push(offer.totalPrice || 0)
+
+          if (marketplace === 'unisat') {
+            batchOffer.amount?.push(offer.amount || '')
+            batchOffer.address?.push(offer.address || '')
+          } else if (marketplace === 'ordinals-wallet') {
+            batchOffer.inscriptionId?.push(offer.inscriptionId || '')
+            batchOffer.outpoint?.push(offer.outpoint || '')
+          }
+        })
+
+        return [batchOffer as MarketplaceOffer | MarketplaceBatchOffer]
+      } else {
+        return marketplaceOffers
+      }
+    }
+  )
+}
+
 export function psbtTxAddressTypes({
   psbt,
   network,
