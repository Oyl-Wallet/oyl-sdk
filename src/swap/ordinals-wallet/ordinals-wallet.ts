--- conflicted
+++ resolved
@@ -1,15 +1,14 @@
-<<<<<<< HEAD
-import { MarketplaceOffer, ProcessOfferOptions, SwapResponse } from '../types'
+import { ProcessOfferOptions, SwapResponse } from '../types'
 import { Provider } from '../../provider'
-import { AddressType, AssetType, FormattedUtxo } from '../../shared/interface'
+import { AssetType } from '../../shared/interface'
 import { getAddressType, timeout } from '../..'
-import { Signer } from '../../signer'
-import { prepareAddressForDummyUtxos, updateUtxos } from '../helpers'
+import * as bitcoin from 'bitcoinjs-lib'
 
 export interface UnsignedOrdinalsWalletBid {
   address: string
   publicKey: string
   feeRate: number
+  receiveAddress: string
   provider: Provider
   assetType: AssetType
   inscriptions?: string[]
@@ -18,6 +17,7 @@
 
 export interface signedOrdinalsWalletBid {
   psbt: string
+  setupPsbt?: string
   provider: Provider
   assetType: AssetType
 }
@@ -31,6 +31,7 @@
     provider,
     inscriptions,
     outpoints,
+    receiveAddress,
   } = unsignedBid
   switch (assetType) {
     case AssetType.BRC20:
@@ -39,6 +40,7 @@
         publicKey,
         feeRate,
         inscriptions,
+        receiveAddress,
       })
 
     case AssetType.RUNES:
@@ -47,6 +49,7 @@
         publicKey,
         feeRate,
         outpoints,
+        receiveAddress,
       })
 
     case AssetType.COLLECTIBLE:
@@ -55,92 +58,22 @@
         publicKey,
         feeRate,
         inscriptions,
+        receiveAddress,
       })
   }
-=======
-import { ProcessOfferOptions, SwapResponse } from "../types"
-import { Provider } from "../../provider"
-import { AssetType } from "../../shared/interface"
-import { getAddressType, timeout } from "../.."
-import * as bitcoin from 'bitcoinjs-lib'
-
-
-
-
-export interface UnsignedOrdinalsWalletBid {
-    address: string
-    publicKey: string
-    feeRate: number
-    receiveAddress: string
-    provider: Provider
-    assetType: AssetType
-    inscriptions?: string[]
-    outpoints?:string[]
-  }
-
-  export interface signedOrdinalsWalletBid {
-    psbt: string
-    setupPsbt?: string
-    provider: Provider
-    assetType: AssetType
-  }
-
-export async function getSellerPsbt(unsignedBid: UnsignedOrdinalsWalletBid) {
-    const {
-        assetType, 
-        address, 
-        publicKey, 
-        feeRate, 
-        provider, 
-        inscriptions, 
-        outpoints,
-        receiveAddress
-    } = unsignedBid;
-    switch (assetType) {
-        case AssetType.BRC20:
-            return await provider.api.getOrdinalsWalletNftOfferPsbt({address, publicKey,feeRate, inscriptions, receiveAddress})
-
-        case AssetType.RUNES:
-            return await provider.api.getOrdinalsWalletRuneOfferPsbt({address, publicKey,feeRate, outpoints, receiveAddress})
-
-        case AssetType.COLLECTIBLE:
-            return await provider.api.getOrdinalsWalletNftOfferPsbt({address, publicKey,feeRate, inscriptions, receiveAddress})
-    }
->>>>>>> e679bb84
 }
 
 export async function submitPsbt(signedBid: signedOrdinalsWalletBid) {
-<<<<<<< HEAD
-  const { assetType, psbt, provider } = signedBid
+  const { assetType, psbt, provider, setupPsbt } = signedBid
   switch (assetType) {
     case AssetType.BRC20:
-      return await provider.api.submitOrdinalsWalletBid({ psbt })
-=======
-    const {
-        assetType, 
-        psbt, 
-        provider,
-        setupPsbt
-    } = signedBid;
-    switch (assetType) {
-      case AssetType.BRC20:
-        return await provider.api.submitOrdinalsWalletBid({psbt, setupPsbt})
-
-      case AssetType.RUNES:
-        return await provider.api.submitOrdinalsWalletRuneBid({psbt, setupPsbt})
-
-      case AssetType.COLLECTIBLE:
-        return await provider.api.submitOrdinalsWalletBid({psbt, setupPsbt})
-
-    }
-  }
->>>>>>> e679bb84
+      return await provider.api.submitOrdinalsWalletBid({ psbt, setupPsbt })
 
     case AssetType.RUNES:
-      return await provider.api.submitOrdinalsWalletBid({ psbt })
+      return await provider.api.submitOrdinalsWalletRuneBid({ psbt, setupPsbt })
 
     case AssetType.COLLECTIBLE:
-      return await provider.api.submitOrdinalsWalletBid({ psbt })
+      return await provider.api.submitOrdinalsWalletBid({ psbt, setupPsbt })
   }
 }
 
@@ -158,52 +91,39 @@
   let dummyTxId: string | null = null
   let purchaseTxId: string | null = null
 
-  const addressType = getAddressType(address)
-  if (addressType != AddressType.P2TR)
-    throw new Error('Can only purchase with taproot on ordinalswallet')
-  const network = provider.network
+  let setupTx: string | null = null
 
-  const psbtForDummyUtxos = await prepareAddressForDummyUtxos({
-    address,
-    utxos,
-<<<<<<< HEAD
-    network,
-    pubKey,
-    feeRate,
-    addressType,
-  })
-
-  if (psbtForDummyUtxos != null) {
-    const { psbtBase64, inputTemplate, outputTemplate } = psbtForDummyUtxos
-    const { signedPsbt } = await signer.signAllInputs({
-      rawPsbt: psbtBase64,
-      finalize: true,
-    })
-
-    const { txId } = await provider.pushPsbt({ psbtBase64: signedPsbt })
-    dummyTxId = txId
-    await timeout(5000)
-    utxos = await updateUtxos({
-      originalUtxos: utxos,
-      txId,
-      spendAddress: address,
-      provider,
-    })
-  }
   const unsignedBid: UnsignedOrdinalsWalletBid = {
     address,
     publicKey: pubKey,
     feeRate,
     provider,
+    receiveAddress,
     assetType,
   }
   if (assetType === AssetType.RUNES) {
-    unsignedBid['outpoints'] = [offer.outpoint]
+    unsignedBid['outpoints'] = Array.isArray(offer.outpoint)
+      ? offer.outpoint
+      : [offer.outpoint]
   } else {
-    unsignedBid['inscriptions'] = [offer.inscriptionId]
+    unsignedBid['inscriptions'] = Array.isArray(offer.inscriptionId)
+      ? offer.inscriptionId
+      : [offer.inscriptionId]
   }
 
   const sellerData = await getSellerPsbt(unsignedBid)
+  if (sellerData.data.setup) {
+    const dummyPsbt = sellerData.data.setup
+    const signedDummyPsbt = await signer.signAllInputs({
+      rawPsbtHex: dummyPsbt,
+      finalize: true,
+    })
+
+    const extractedDummyTx = bitcoin.Psbt.fromHex(
+      signedDummyPsbt.signedHexPsbt
+    ).extractTransaction()
+    setupTx = extractedDummyTx.toHex()
+  }
   const sellerPsbt = sellerData.data.purchase
 
   const signedPsbt = await signer.signAllInputs({
@@ -211,72 +131,19 @@
     finalize: true,
   })
 
-  const data = await submitPsbt({
+  const finalizeResponse = await submitPsbt({
     psbt: signedPsbt.signedHexPsbt,
+    setupPsbt: setupTx,
     assetType,
     provider,
   })
-  if (data.success) purchaseTxId = data.purchase
+  const data = finalizeResponse.data
+  if (data.success) {
+    purchaseTxId = data.purchase
+    if (setupTx) await timeout(5000)
+  }
   return {
     dummyTxId,
     purchaseTxId,
   }
-}
-=======
-    signer
-}:ProcessOfferOptions
-) : Promise<SwapResponse> {
-    let dummyTxId: string | null = null;
-    let purchaseTxId: string | null = null;
-
-    let setupTx: string | null = null;
-
-    const unsignedBid: UnsignedOrdinalsWalletBid = {
-        address, 
-        publicKey: pubKey, 
-        feeRate, 
-        provider, 
-        receiveAddress,
-        assetType
-    }
-    if (assetType === AssetType.RUNES){
-        unsignedBid["outpoints"] = Array.isArray(offer.outpoint) ? offer.outpoint : [offer.outpoint];
-    } else {
-        unsignedBid["inscriptions"] = Array.isArray(offer.inscriptionId) ? offer.inscriptionId : [offer.inscriptionId];
-    }
-    
-    const sellerData = await getSellerPsbt(unsignedBid);
-    if (sellerData.data.setup) {
-            const dummyPsbt = sellerData.data.setup
-            const signedDummyPsbt = await signer.signAllInputs({
-                rawPsbtHex: dummyPsbt,
-                finalize: true,
-            })
-
-            const extractedDummyTx = bitcoin.Psbt.fromHex(signedDummyPsbt.signedHexPsbt).extractTransaction()
-            setupTx = extractedDummyTx.toHex()
-    }
-    const sellerPsbt = sellerData.data.purchase;
-    
-    const signedPsbt = await signer.signAllInputs({
-        rawPsbtHex: sellerPsbt,
-        finalize: true,
-    })
-
-    const finalizeResponse = await submitPsbt({
-        psbt: signedPsbt.signedHexPsbt,
-        setupPsbt: setupTx,
-        assetType,
-        provider
-    })
-    const data = finalizeResponse.data
-    if (data.success) {
-        purchaseTxId = data.purchase
-        if (setupTx) await timeout(5000)
-    }
-    return {
-        dummyTxId,
-        purchaseTxId
-    }
-}
->>>>>>> e679bb84
+}