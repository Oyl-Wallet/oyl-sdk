--- conflicted
+++ resolved
@@ -18,13 +18,10 @@
 import * as bitcoin from 'bitcoinjs-lib'
 import { Provider } from '..'
 import { Signer } from '..'
-<<<<<<< HEAD
-=======
-import { AssetType, MarketplaceOffers } from '..'
 import { OylTransactionError } from '../errors'
 import { factoryWasmDeploy } from './alkane'
 import { init, genBlocks } from './regtest'
->>>>>>> d17d3961
+
 
 const defaultProvider = {
   bitcoin: new Provider({
