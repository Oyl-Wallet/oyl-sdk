--- conflicted
+++ resolved
@@ -174,28 +174,12 @@
       mnemonic: options.mnemonic,
       opts: { network: provider.network },
     })
-<<<<<<< HEAD
     console.log(
       await utxo.accountUtxos({
         account,
         provider,
       })
     )
-=======
-
-    const start = performance.now()
-
-    const utxos = await accountUtxos({
-      account,
-      provider,
-    })
-
-    const end = performance.now()
-    const duration = end - start
-
-    console.log(utxos)
-    console.log(`\nTime taken: ${duration} milliseconds`)
->>>>>>> 67ba8d47
   })
 
 const accountAvailableBalance = new Command('balance')
