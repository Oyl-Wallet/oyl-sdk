--- conflicted
+++ resolved
@@ -24,28 +24,6 @@
 
   Note the json format if you need to pass an object.
 */
-
-<<<<<<< HEAD
-export class MetashrewOverride {
-  public override: any
-  constructor() {
-    this.override = null
-  }
-  set(v) {
-    this.override = v
-  }
-  exists() {
-    return this.override !== null
-  }
-  get() {
-    return this.override
-  }
-}
-
-export const metashrew = new MetashrewOverride()
-=======
-
->>>>>>> b6949338
 
 export class AlkanesCommand extends Command {
   constructor(cmd) {
