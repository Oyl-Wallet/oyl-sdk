--- conflicted
+++ resolved
@@ -863,7 +863,6 @@
     }
   })
 
-<<<<<<< HEAD
 class SchemaMerkleLeaf {
   address: string;
   amount: bigint;
@@ -1164,7 +1163,6 @@
       })
     );
   });
-=======
 
 /* @dev example call
  AMM factory:
@@ -1213,5 +1211,4 @@
         2
       )
     )
-  })
->>>>>>> 5df27057
+  })