import { minimumFee } from '../btc'
import { Provider } from '../provider/provider'
import * as bitcoin from 'bitcoinjs-lib'
import {
  encipher,
  encodeRunestoneProtostone,
  p2tr_ord_reveal,
  ProtoStone,
} from 'alkanes/lib/index'
import { ProtoruneEdict } from 'alkanes/lib/protorune/protoruneedict'
import { Account, AlkaneId, Signer } from '..'
import {
  findXAmountOfSats,
  formatInputsToSign,
  formatInputToSign,
  getOutputValueByVOutIndex,
  getVSize,
  inscriptionSats,
  tweakSigner,
} from '../shared/utils'
import { getEstimatedFee } from '../psbt'
import { OylTransactionError } from '../errors'
import { AlkanesPayload } from '../shared/interface'
import { getAddressType } from '../shared/utils'
import { toXOnly } from 'bitcoinjs-lib/src/psbt/bip371'
import { LEAF_VERSION_TAPSCRIPT } from 'bitcoinjs-lib/src/payments/bip341'
import { selectSpendableUtxos, type FormattedUtxo } from '../utxo'

export interface ProtostoneMessage {
  protocolTag?: bigint
  edicts?: ProtoruneEdict[]
  pointer?: number
  refundPointer?: number
  calldata: bigint[]
}

export const encodeProtostone = ({
  protocolTag = 1n,
  edicts = [],
  pointer = 0,
  refundPointer = 0,
  calldata,
}: ProtostoneMessage) => {
  return encodeRunestoneProtostone({
    protostones: [
      ProtoStone.message({
        protocolTag,
        edicts,
        pointer,
        refundPointer,
        calldata: encipher(calldata),
      }),
    ],
  }).encodedRunestone
}

export const createExecutePsbt = async ({
  alkanesUtxos,
  frontendFee,
  feeAddress,
  utxos,
  account,
  protostone,
  provider,
  feeRate,
  fee = 0,
}: {
  alkanesUtxos?: FormattedUtxo[]
  frontendFee?: bigint
  feeAddress?: string
  utxos: FormattedUtxo[]
  account: Account
  protostone: Buffer
  provider: Provider
  feeRate?: number
  fee?: number
}) => {
  try {
    const SAT_PER_VBYTE = feeRate ?? 1
    const MIN_RELAY = 546n

    let alkanesAddress: string;
    let alkanesPubkey: string;

    if (account.taproot) {
      alkanesAddress = account.taproot.address;
      alkanesPubkey = account.taproot.pubkey;
    } else if (account.nativeSegwit) {
      alkanesAddress = account.nativeSegwit.address;
      alkanesPubkey = account.nativeSegwit.pubkey;
    } else {
      throw new Error('No taproot or nativeSegwit address found')
    }

    if (frontendFee && !feeAddress) {
      throw new Error('feeAddress required when frontendFee is set')
    }

    const feeSatEffective: bigint =
      frontendFee && frontendFee >= MIN_RELAY ? frontendFee : 0n

    const spendTargets = 546 + Number(feeSatEffective)

    const minTxSize = minimumFee({
      taprootInputCount: 2,
      nonTaprootInputCount: 0,
      outputCount: 2 + (feeSatEffective > 0n ? 1 : 0),
    })

    const minFee = Math.max(minTxSize * SAT_PER_VBYTE, 250)
    let minerFee = fee === 0 ? minFee : fee

    let gatheredUtxos = selectSpendableUtxos(utxos, account.spendStrategy)

    const satsNeeded = spendTargets + minerFee
    gatheredUtxos = findXAmountOfSats(gatheredUtxos.utxos, satsNeeded)

    if (fee === 0 && gatheredUtxos.utxos.length > 1) {
      const newSize = minimumFee({
        taprootInputCount: gatheredUtxos.utxos.length,
        nonTaprootInputCount: 0,
        outputCount: 2 + (feeSatEffective > 0n ? 1 : 0),
      })
      minerFee = Math.max(newSize * SAT_PER_VBYTE, 250)
      if (gatheredUtxos.totalAmount < minerFee) {
        throw new OylTransactionError(Error('Insufficient balance'))
      }
    }

    const psbt = new bitcoin.Psbt({ network: provider.network })

    if (alkanesUtxos) {
      for (const utxo of alkanesUtxos) {
        await addInputForUtxo(psbt, utxo, account, provider)
      }
    }
    for (const utxo of gatheredUtxos.utxos) {
      await addInputForUtxo(psbt, utxo, account, provider)
    }

    psbt.addOutput({ address: alkanesAddress, value: 546 })
    psbt.addOutput({ script: protostone, value: 0 })

    if (feeSatEffective > 0n) {
      psbt.addOutput({
        address: feeAddress!,
        value: Number(feeSatEffective),
      })
    }

    const totalAlkanesAmount = alkanesUtxos
      ? alkanesUtxos.reduce((acc, utxo) => acc + utxo.satoshis, 0)
      : 0

    const inputsTotal = gatheredUtxos.totalAmount + (totalAlkanesAmount ?? 0)
    const outputsTotal = psbt.txOutputs.reduce((sum, o) => sum + o.value, 0)

    let change = inputsTotal - outputsTotal - minerFee
    if (change < 0) throw new OylTransactionError(Error('Insufficient balance'))

    if (change >= Number(MIN_RELAY)) {
      psbt.addOutput({
        address: account[account.spendStrategy.changeAddress].address,
        value: change,
      })
    } else {
      minerFee += change
      change = 0
    }

    const formatted = await formatInputsToSign({
      _psbt: psbt,
      senderPublicKey: alkanesPubkey,
      network: provider.network,
    })

    return {
      psbt: formatted.toBase64(),
      psbtHex: formatted.toHex(),
    }
  } catch (err) {
    throw new OylTransactionError(err)
  }
}

export async function addInputForUtxo(
  psbt: bitcoin.Psbt,
  utxo: FormattedUtxo,
  account: Account,
  provider: Provider
) {
  const type = getAddressType(utxo.address)
  switch (type) {
    case 0: {
      // legacy P2PKH
      const prevHex = await provider.esplora.getTxHex(utxo.txId)
      psbt.addInput({
        hash: utxo.txId,
        index: +utxo.outputIndex,
        nonWitnessUtxo: Buffer.from(prevHex, 'hex'),
      })
      break
    }
    case 2: {
      // nested SegWit
      const redeem = bitcoin.script.compile([
        bitcoin.opcodes.OP_0,
        bitcoin.crypto.hash160(Buffer.from(account.nestedSegwit.pubkey, 'hex')),
      ])
      psbt.addInput({
        hash: utxo.txId,
        index: +utxo.outputIndex,
        redeemScript: redeem,
        witnessUtxo: {
          value: utxo.satoshis,
          script: bitcoin.script.compile([
            bitcoin.opcodes.OP_HASH160,
            bitcoin.crypto.hash160(redeem),
            bitcoin.opcodes.OP_EQUAL,
          ]),
        },
      })
      break
    }
    case 1: // native P2WPKH
    case 3: // P2TR
    default: {
      psbt.addInput({
        hash: utxo.txId,
        index: +utxo.outputIndex,
        witnessUtxo: {
          value: utxo.satoshis,
          script: Buffer.from(utxo.scriptPk, 'hex'),
        },
      })
    }
  }
}


export const actualDeployCommitFee = async ({
  payload,
  tweakedPublicKey,
  utxos,
  account,
  provider,
  feeRate,
}: {
  payload: AlkanesPayload
  tweakedPublicKey: string
  utxos: FormattedUtxo[]
  account: Account
  provider: Provider
  feeRate?: number
}) => {
  if (!feeRate) {
    feeRate = (await provider.esplora.getFeeEstimates())['1']
  }

  const { psbt } = await createDeployCommitPsbt({
    payload,
    utxos,
    tweakedPublicKey,
    account,
    provider,
    feeRate,
  })

  const { fee: estimatedFee } = await getEstimatedFee({
    feeRate,
    psbt,
    provider,
  })

  const { psbt: finalPsbt } = await createDeployCommitPsbt({
    payload,
    utxos,
    tweakedPublicKey,
    account,
    provider,
    feeRate,
    fee: estimatedFee,
  })

  const { fee: finalFee, vsize } = await getEstimatedFee({
    feeRate,
    psbt: finalPsbt,
    provider,
  })

  return { fee: finalFee, vsize }
}


export const createDeployCommitPsbt = async ({
  payload,
  utxos,
  tweakedPublicKey,
  account,
  provider,
  feeRate,
  fee,
}: {
  payload: AlkanesPayload
  utxos: FormattedUtxo[]
  tweakedPublicKey: string
  account: Account
  provider: Provider
  feeRate?: number
  fee?: number
}) => {
  try {
    let alkanesAddress: string;
    let alkanesPubkey: string;

    if (account.taproot) {
      alkanesAddress = account.taproot.address;
      alkanesPubkey = account.taproot.pubkey;
    } else if (account.nativeSegwit) {
      alkanesAddress = account.nativeSegwit.address;
      alkanesPubkey = account.nativeSegwit.pubkey;
    } else {
      throw new Error('No taproot or nativeSegwit address found')
    }

    let gatheredUtxos = selectSpendableUtxos(utxos, account.spendStrategy)

    const minFee = minimumFee({
      taprootInputCount: 2,
      nonTaprootInputCount: 0,
      outputCount: 2,
    })
    const calculatedFee = minFee * feeRate < 250 ? 250 : minFee * feeRate
    let finalFee = fee ? fee : calculatedFee

    let psbt = new bitcoin.Psbt({ network: provider.network })

    const script = Buffer.from(
      p2tr_ord_reveal(toXOnly(Buffer.from(tweakedPublicKey, 'hex')), [payload])
        .script
    )

    const inscriberInfo = bitcoin.payments.p2tr({
      internalPubkey: toXOnly(Buffer.from(tweakedPublicKey, 'hex')),
      scriptTree: {
        output: script,
      },
      network: provider.network,
    })

    const wasmDeploySize = getVSize(Buffer.from(payload.body)) * feeRate

    gatheredUtxos = findXAmountOfSats(
      [...utxos],
      wasmDeploySize + Number(inscriptionSats) + finalFee * 2
    )

    if (!fee && gatheredUtxos.utxos.length > 1) {
      const txSize = minimumFee({
        taprootInputCount: gatheredUtxos.utxos.length,
        nonTaprootInputCount: 0,
        outputCount: 2,
      })
      finalFee = txSize * feeRate < 250 ? 250 : txSize * feeRate

      if (gatheredUtxos.totalAmount < finalFee) {
        gatheredUtxos = findXAmountOfSats(
          [...utxos],
          wasmDeploySize + Number(inscriptionSats) + finalFee * 2
        )
      }
    }

    for (let i = 0; i < gatheredUtxos.utxos.length; i++) {
      if (getAddressType(gatheredUtxos.utxos[i].address) === 0) {
        const previousTxHex: string = await provider.esplora.getTxHex(
          gatheredUtxos.utxos[i].txId
        )
        psbt.addInput({
          hash: gatheredUtxos.utxos[i].txId,
          index: gatheredUtxos.utxos[i].outputIndex,
          nonWitnessUtxo: Buffer.from(previousTxHex, 'hex'),
        })
      }
      if (getAddressType(gatheredUtxos.utxos[i].address) === 2) {
        const redeemScript = bitcoin.script.compile([
          bitcoin.opcodes.OP_0,
          bitcoin.crypto.hash160(
            Buffer.from(account.nestedSegwit.pubkey, 'hex')
          ),
        ])

        psbt.addInput({
          hash: gatheredUtxos.utxos[i].txId,
          index: gatheredUtxos.utxos[i].outputIndex,
          redeemScript: redeemScript,
          witnessUtxo: {
            value: gatheredUtxos.utxos[i].satoshis,
            script: bitcoin.script.compile([
              bitcoin.opcodes.OP_HASH160,
              bitcoin.crypto.hash160(redeemScript),
              bitcoin.opcodes.OP_EQUAL,
            ]),
          },
        })
      }
      if (
        getAddressType(gatheredUtxos.utxos[i].address) === 1 ||
        getAddressType(gatheredUtxos.utxos[i].address) === 3
      ) {
        psbt.addInput({
          hash: gatheredUtxos.utxos[i].txId,
          index: gatheredUtxos.utxos[i].outputIndex,
          witnessUtxo: {
            value: gatheredUtxos.utxos[i].satoshis,
            script: Buffer.from(gatheredUtxos.utxos[i].scriptPk, 'hex'),
          },
        })
      }
    }

    if (
      gatheredUtxos.totalAmount <
      finalFee * 2 + inscriptionSats + wasmDeploySize
    ) {
      throw new OylTransactionError(Error('Insufficient Balance'))
    }

    psbt.addOutput({
      value: finalFee + wasmDeploySize + 546,
      address: inscriberInfo.address,
    })

    const changeAmount =
      gatheredUtxos.totalAmount -
      (finalFee * 2 + wasmDeploySize + inscriptionSats)

    psbt.addOutput({
      address: account[account.spendStrategy.changeAddress].address,
      value: changeAmount,
    })

    const formattedPsbtTx = await formatInputsToSign({
      _psbt: psbt,
      senderPublicKey: alkanesPubkey,
      network: provider.network,
    })

    return { psbt: formattedPsbtTx.toBase64(), script }
  } catch (error) {
    throw new OylTransactionError(error)
  }
}

export const deployCommit = async ({
  payload,
  utxos,
  account,
  provider,
  feeRate,
  signer,
}: {
  payload: AlkanesPayload
  utxos: FormattedUtxo[]
  account: Account
  provider: Provider
  feeRate?: number
  signer: Signer
}) => {
  const tweakedTaprootKeyPair: bitcoin.Signer = tweakSigner(
    signer.taprootKeyPair,
    {
      network: provider.network,
    }
  )

  const tweakedPublicKey = tweakedTaprootKeyPair.publicKey.toString('hex')

  const { fee: commitFee } = await actualDeployCommitFee({
    payload,
    utxos,
    tweakedPublicKey,
    account,
    provider,
    feeRate,
  })

  const { psbt: finalPsbt, script } = await createDeployCommitPsbt({
    payload,
    utxos,
    tweakedPublicKey,
    account,
    provider,
    feeRate,
    fee: commitFee,
  })

  const { signedPsbt } = await signer.signAllInputs({
    rawPsbt: finalPsbt,
    finalize: true,
  })

  const result = await provider.pushPsbt({
    psbtBase64: signedPsbt,
  })

  return { ...result, script: script.toString('hex') }
}

export const deployReveal = async ({
  payload,
  alkanesUtxos,
  utxos,
  protostone,
  commitTxId,
  script,
  account,
  provider,
  feeRate,
  signer,
}: {
  payload: AlkanesPayload
  alkanesUtxos?: FormattedUtxo[]
  utxos: FormattedUtxo[]
  protostone: Buffer
  commitTxId: string
  script: string
  account: Account
  provider: Provider
  feeRate?: number
  signer: Signer
}) => {
  let alkanesAddress: string;
  let alkanesPubkey: string;
  if (account.taproot) {
    alkanesAddress = account.taproot.address;
    alkanesPubkey = account.taproot.pubkey;
  } else if (account.nativeSegwit) {
    alkanesAddress = account.nativeSegwit.address;
    alkanesPubkey = account.nativeSegwit.pubkey;
  } else {
    throw new Error('No taproot or nativeSegwit address found')
  }

  const tweakedTaprootKeyPair: bitcoin.Signer = tweakSigner(
    signer.taprootKeyPair,
    {
      network: provider.network,
    }
  )

  const tweakedPublicKey = tweakedTaprootKeyPair.publicKey.toString('hex')

  const { fee } = await actualTransactRevealFee({
    payload,
    alkanesUtxos,
    utxos,
    protostone,
    tweakedPublicKey,
    receiverAddress: alkanesAddress,
    commitTxId,
    script: Buffer.from(script, 'hex'),
    provider,
    feeRate,
    account,
  })

  const { psbt: finalRevealPsbt } = await createTransactReveal({
    payload,
    alkanesUtxos,
    utxos,
    protostone,
    tweakedPublicKey,
    receiverAddress: alkanesAddress,
    commitTxId,
    script: Buffer.from(script, 'hex'),
    provider,
    feeRate,
    fee,
    account,
  })

  const { signedPsbt } = await signer.signAllInputs({
    rawPsbt: finalRevealPsbt,
    finalize: true,
  })
  let finalReveal = bitcoin.Psbt.fromBase64(signedPsbt, {
    network: provider.network,
  });

  finalReveal.signInput(0, tweakedTaprootKeyPair);
<<<<<<< HEAD
  finalReveal.finalizeInput(0);
=======
  for (let i = 1; i < finalReveal.inputCount; i++) {
    formatInputToSign({
      v: finalReveal.data.inputs[i],
      senderPublicKey: alkanesPubkey,
      network: provider.network,
    })
    finalReveal.signInput(i, tweakedTaprootKeyPair);
  }

  // Finalize all inputs
  finalReveal.finalizeAllInputs();

  const finalSignedPsbt = finalReveal.toBase64();
>>>>>>> 3f74c053

  const revealResult = await provider.pushPsbt({
    psbtBase64: finalReveal.toBase64(),
  })

  return revealResult
}

export const actualTransactRevealFee = async ({
  payload,
  alkanesUtxos,
  utxos,
  protostone,
  tweakedPublicKey,
  commitTxId,
  receiverAddress,
  script,
  provider,
  feeRate,
  account,
}: {
  payload: AlkanesPayload
  alkanesUtxos?: FormattedUtxo[]
  utxos: FormattedUtxo[]
  protostone: Buffer
  tweakedPublicKey: string
  commitTxId: string
  receiverAddress: string
  script: Buffer
  provider: Provider
  feeRate?: number
  account: Account
}) => {
  if (!feeRate) {
    feeRate = (await provider.esplora.getFeeEstimates())['1']
  }

  const { psbt } = await createTransactReveal({
    payload,
    alkanesUtxos,
    utxos,
    protostone,
    commitTxId,
    receiverAddress,
    script,
    tweakedPublicKey,
    provider,
    feeRate,
    account,
  })

  const { fee: estimatedFee } = await getEstimatedFee({
    feeRate,
    psbt,
    provider,
  })

  const { psbt: finalPsbt } = await createTransactReveal({
    payload,
    alkanesUtxos,
    utxos,
    protostone,
    commitTxId,
    receiverAddress,
    script,
    tweakedPublicKey,
    provider,
    feeRate,
    fee: estimatedFee,
    account,
  })

  const { fee: finalFee, vsize } = await getEstimatedFee({
    feeRate,
    psbt: finalPsbt,
    provider,
  })

  return { fee: finalFee, vsize }
}

export const actualExecuteFee = async ({
  alkanesUtxos,
  utxos,
  account,
  protostone,
  provider,
  feeRate,
  frontendFee,
  feeAddress,
}: {
  alkanesUtxos?: FormattedUtxo[]
  utxos: FormattedUtxo[]
  account: Account
  protostone: Buffer
  provider: Provider
  feeRate: number
  frontendFee?: bigint
  feeAddress?: string
}) => {
  const { psbt } = await createExecutePsbt({
    alkanesUtxos,
    frontendFee,
    feeAddress,
    utxos,
    account,
    protostone,
    provider,
    feeRate,
  })

  const { fee: estimatedFee } = await getEstimatedFee({
    feeRate,
    psbt,
    provider,
  })

  const { psbt: finalPsbt } = await createExecutePsbt({
    alkanesUtxos,
    frontendFee,
    feeAddress,
    utxos,
    account,
    protostone,
    provider,
    feeRate,
    fee: estimatedFee,
  })

  const { fee: finalFee, vsize } = await getEstimatedFee({
    feeRate,
    psbt: finalPsbt,
    provider,
  })

  return { fee: finalFee, vsize }
}

export const executePsbt = async ({
  alkanesUtxos,
  utxos,
  account,
  protostone,
  provider,
  feeRate,
  frontendFee,
  feeAddress,
}: {
  alkanesUtxos?: FormattedUtxo[]
  utxos: FormattedUtxo[]
  account: Account
  protostone: Buffer
  provider: Provider
  feeRate?: number
  frontendFee?: bigint
  feeAddress?: string
}) => {
  const { fee } = await actualExecuteFee({
    alkanesUtxos,
    frontendFee,
    feeAddress,
    utxos,
    account,
    protostone,
    provider,
    feeRate,
  })

  const { psbt: finalPsbt } = await createExecutePsbt({
    alkanesUtxos,
    frontendFee,
    feeAddress,
    utxos,
    account,
    protostone,
    provider,
    feeRate,
    fee,
  })

  return { psbt: finalPsbt, fee }
}

export const execute = async ({
  alkanesUtxos,
  utxos,
  account,
  protostone,
  provider,
  feeRate,
  signer,
  frontendFee,
  feeAddress,
}: {
  alkanesUtxos?: FormattedUtxo[]
  utxos: FormattedUtxo[]
  account: Account
  protostone: Buffer
  provider: Provider
  feeRate?: number
  signer: Signer
  frontendFee?: bigint
  feeAddress?: string
}) => {
  const { fee } = await actualExecuteFee({
    alkanesUtxos,
    frontendFee,
    feeAddress,
    utxos,
    account,
    protostone,
    provider,
    feeRate,
  })

  const { psbt: finalPsbt } = await createExecutePsbt({
    alkanesUtxos,
    frontendFee,
    feeAddress,
    utxos,
    account,
    protostone,
    provider,
    feeRate,
    fee,
  })

  const { signedPsbt } = await signer.signAllInputs({
    rawPsbt: finalPsbt,
    finalize: true,
  })

  const pushResult = await provider.pushPsbt({
    psbtBase64: signedPsbt,
  })

  return pushResult
}

export const createTransactReveal = async ({
  payload,
  alkanesUtxos,
  utxos,
  protostone,
  receiverAddress,
  script,
  feeRate,
  tweakedPublicKey,
  provider,
  fee = 0,
  commitTxId,
  account,
}: {
  payload: AlkanesPayload
  alkanesUtxos?: FormattedUtxo[]
  utxos: FormattedUtxo[]
  protostone: Buffer
  receiverAddress: string
  script: Buffer
  feeRate: number
  tweakedPublicKey: string
  provider: Provider
  fee?: number
  commitTxId: string
  account: Account
}) => {
  try {
    if (!feeRate) {
      feeRate = (await provider.esplora.getFeeEstimates())['1']
    }

    const psbt: bitcoin.Psbt = new bitcoin.Psbt({ network: provider.network })
    const minFee = minimumFee({
      taprootInputCount: 1,
      nonTaprootInputCount: 0,
      outputCount: 2,
      payload
    })

    const revealTxBaseFee = minFee * feeRate < 250 ? 250 : minFee * feeRate
    let revealTxFee = fee === 0 ? revealTxBaseFee : fee
    const commitTxOutput = await getOutputValueByVOutIndex({
      txId: commitTxId,
      vOut: 0,
      esploraRpc: provider.esplora,
    })

    if (!commitTxOutput) {
      throw new OylTransactionError(new Error('Error getting vin #0 value'))
    }

    const p2pk_redeem = { output: script }

    const { output, witness } = bitcoin.payments.p2tr({
      internalPubkey: toXOnly(Buffer.from(tweakedPublicKey, 'hex')),
      scriptTree: p2pk_redeem,
      redeem: p2pk_redeem,
      network: provider.network,
    })

    psbt.addInput({
      hash: commitTxId,
      index: 0,
      witnessUtxo: {
        value: commitTxOutput.value,
        script: output,
      },
      tapLeafScript: [
        {
          leafVersion: LEAF_VERSION_TAPSCRIPT,
          script: p2pk_redeem.output,
          controlBlock: witness![witness!.length - 1],
        },
      ],
    })

    let gatheredUtxos = {
      utxos: [],
      totalAmount: 0,
    }
    if (commitTxOutput.value < revealTxFee + 546) {
      gatheredUtxos = findXAmountOfSats(
        [...utxos],
        revealTxFee + 546 - commitTxOutput.value
      )
    }
    for (const utxo of gatheredUtxos.utxos) {
      await addInputForUtxo(psbt, utxo, account, provider)
    }
    if (alkanesUtxos) {
      for (const utxo of alkanesUtxos) {
        await addInputForUtxo(psbt, utxo, account, provider)
      }
    }

    psbt.addOutput({
      value: 546,
      address: receiverAddress,
    })

    psbt.addOutput({
      value: 0,
      script: protostone,
    })

    const totalAlkanesAmount = alkanesUtxos
      ? alkanesUtxos.reduce((acc, utxo) => acc + utxo.satoshis, 0)
      : 0;
    const change =
      commitTxOutput.value + totalAlkanesAmount + gatheredUtxos.totalAmount - revealTxFee - 550;
    if (change > 546) {
      psbt.addOutput({
        value: change,
        address: receiverAddress,
      })
    }

    return {
      psbt: psbt.toBase64(),
      fee: revealTxFee,
    }
  } catch (error) {
    throw new OylTransactionError(error)
  }
}

export const toTxId = (rawLeTxid: string) =>
  Buffer.from(rawLeTxid, 'hex').reverse().toString('hex')

export const toAlkaneId = (item: string) => {
  const [block, tx, amount] = item.split(':').map((part) => part.trim())
  if (!block || !tx || !amount) {
    throw new Error('Invalid format for --alkanes. Expected format is block:tx:amount.')
  }
  return {
    alkaneId: { block, tx },
    amount: Number(amount)
  }
}

export { p2tr_ord_reveal }<|MERGE_RESOLUTION|>--- conflicted
+++ resolved
@@ -589,23 +589,7 @@
   });
 
   finalReveal.signInput(0, tweakedTaprootKeyPair);
-<<<<<<< HEAD
   finalReveal.finalizeInput(0);
-=======
-  for (let i = 1; i < finalReveal.inputCount; i++) {
-    formatInputToSign({
-      v: finalReveal.data.inputs[i],
-      senderPublicKey: alkanesPubkey,
-      network: provider.network,
-    })
-    finalReveal.signInput(i, tweakedTaprootKeyPair);
-  }
-
-  // Finalize all inputs
-  finalReveal.finalizeAllInputs();
-
-  const finalSignedPsbt = finalReveal.toBase64();
->>>>>>> 3f74c053
 
   const revealResult = await provider.pushPsbt({
     psbtBase64: finalReveal.toBase64(),
