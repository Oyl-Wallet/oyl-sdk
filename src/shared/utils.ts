import * as bitcoin from 'bitcoinjs-lib'
import ECPairFactory from 'ecpair'
import ecc from '@bitcoinerlab/secp256k1'
import {
  AddressType,
  DecodedCBOR,
  IBlockchainInfoUTXO,
  Network,
  RuneUtxo,
  ToSignInput,
  TxInput,
  UnspentOutput,
} from './interface'
import BigNumber from 'bignumber.js'
import { maximumScriptBytes } from './constants'
import { toXOnly } from 'bitcoinjs-lib/src/psbt/bip371'
import { SandshrewBitcoinClient } from '../rpclient/sandshrew'
import { EsploraRpc } from '../rpclient/esplora'
import { Provider } from '../provider/provider'
import { addressFormats } from '@sadoprotocol/ordit-sdk'
import { encodeRunestone, RunestoneSpec } from '@magiceden-oss/runestone-lib'
import { AddressKey } from '@account/account'
import * as CBOR from 'cbor-x'
import { FormattedUtxo } from '../utxo'
import { PsbtInput } from 'bip174/src/lib/interfaces';

bitcoin.initEccLib(ecc)

export interface IBISWalletIx {
  validity: any
  isBrc: boolean
  isSns: boolean
  name: any
  amount: any
  isValidTransfer: any
  operation: any
  ticker: any
  isJson: boolean
  content?: string
  inscription_name: any
  inscription_id: string
  inscription_number: number
  metadata: any
  owner_wallet_addr: string
  mime_type: string
  last_sale_price: any
  slug: any
  collection_name: any
  content_url: string
  bis_url: string

  wallet?: string
  media_length?: number
  genesis_ts?: number
  genesis_height?: number
  genesis_fee?: number
  output_value?: number
  satpoint?: string
  collection_slug?: string
  confirmations?: number
}

export const addressTypeMap = { 0: 'p2pkh', 1: 'p2tr', 2: 'p2sh', 3: 'p2wpkh' }
export const inscriptionSats = 546

export const ECPair = ECPairFactory(ecc)

export const assertHex = (pubKey: Buffer) =>
  pubKey.length === 32 ? pubKey : pubKey.slice(1, 33)

function tapTweakHash(pubKey: Buffer, h: Buffer | undefined): Buffer {
  return bitcoin.crypto.taggedHash(
    'TapTweak',
    Buffer.concat(h ? [pubKey, h] : [pubKey])
  )
}

export function getNetwork(value: Network): bitcoin.Network {
  if (value === 'mainnet') {
    return bitcoin.networks['bitcoin']
  }

  if (value === 'signet') {
    return bitcoin.networks['testnet']
  }

  return bitcoin.networks[value]
}

export async function getFee({
  provider,
  psbt,
  feeRate,
}: {
  provider: Provider
  psbt: string
  feeRate: number
}) {
  let rawPsbt = bitcoin.Psbt.fromBase64(psbt, {
    network: provider.network,
  })

  const signedHexPsbt = rawPsbt.extractTransaction().toHex()
  const tx = await provider.sandshrew.bitcoindRpc.testMemPoolAccept([
    signedHexPsbt,
  ])
  const vsize = tx[0].vsize

  const accurateFee = vsize * feeRate
  return accurateFee
}

export function tweakSigner(
  signer: bitcoin.Signer,
  opts: any = {}
): bitcoin.Signer {
  // eslint-disable-next-line @typescript-eslint/ban-ts-comment
  // @ts-ignore
  let privateKey: Uint8Array | undefined = signer.privateKey!
  if (!privateKey) {
    throw new Error('Private key required')
  }
  if (signer.publicKey[0] === 3) {
    privateKey = ecc.privateNegate(privateKey)
  }

  const tweakedPrivateKey = ecc.privateAdd(
    privateKey,
    tapTweakHash(assertHex(signer.publicKey), opts.tweakHash)
  )
  if (!tweakedPrivateKey) {
    throw new Error('Invalid tweaked private key!')
  }

  return ECPair.fromPrivateKey(Buffer.from(tweakedPrivateKey), {
    network: opts.network,
  })
}

export function satoshisToAmount(val: number) {
  const num = new BigNumber(val)
  return num.dividedBy(100000000).toFixed(8)
}

export function delay(ms: number) {
  return new Promise((resolve) => setTimeout(resolve, ms))
}

export function amountToSatoshis(val: any) {
  const num = new BigNumber(val)
  return num.multipliedBy(100000000).toNumber()
}

export const validator = (
  pubkey: Buffer,
  msghash: Buffer,
  signature: Buffer
): boolean => ECPair.fromPublicKey(pubkey).verify(msghash, signature)

export function utxoToInput(utxo: UnspentOutput, publicKey: Buffer): TxInput {
  let data
  switch (utxo.addressType) {
    case AddressType.P2TR:
      data = {
        hash: utxo.txId,
        index: utxo.outputIndex,
        witnessUtxo: {
          value: utxo.satoshis,
          script: Buffer.from(utxo.scriptPk, 'hex'),
        },
        tapInternalKey: assertHex(publicKey),
      }
      return {
        data,
        utxo,
      }

    case AddressType.P2WPKH:
      data = {
        hash: utxo.txId,
        index: utxo.outputIndex,
        witnessUtxo: {
          value: utxo.satoshis,
          script: Buffer.from(utxo.scriptPk, 'hex'),
        },
      }
      return {
        data,
        utxo,
      }

    case AddressType.P2PKH:
      data = {
        hash: utxo.txId,
        index: utxo.outputIndex,
        witnessUtxo: {
          value: utxo.satoshis,
          script: Buffer.from(utxo.scriptPk, 'hex'),
        },
      }
      return {
        data,
        utxo,
      }

    case AddressType.P2SH_P2WPKH:
      const redeemData = bitcoin.payments.p2wpkh({ pubkey: publicKey })
      data = {
        hash: utxo.txId,
        index: utxo.outputIndex,
        witnessUtxo: {
          value: utxo.satoshis,
          script: Buffer.from(utxo.scriptPk, 'hex'),
        },
        redeemScript: redeemData.output,
      }
      return {
        data,
        utxo,
      }

    default:
      data = {
        hash: '',
        index: 0,
        witnessUtxo: {
          value: 0,
          script: Buffer.from(utxo.scriptPk, 'hex'),
        },
      }
      return {
        data,
        utxo,
      }
  }
}

export const getWitnessDataChunk = function (
  content: string,
  encodeType: BufferEncoding = 'utf8'
) {
  const buffered = Buffer.from(content, encodeType)
  const contentChunks: Buffer[] = []
  let chunks = 0

  while (chunks < buffered.byteLength) {
    const split = buffered.subarray(chunks, chunks + maximumScriptBytes)
    chunks += split.byteLength
    contentChunks.push(split)
  }

  return contentChunks
}

export function calculateAmountGathered(utxoArray: IBlockchainInfoUTXO[]) {
  return utxoArray?.reduce((prev, currentValue) => prev + currentValue.value, 0)
}

export function calculateAmountGatheredUtxo(utxoArray: FormattedUtxo[]) {
  return utxoArray?.reduce(
    (prev, currentValue) => prev + currentValue.satoshis,
    0
  )
}

export function addressToScriptPk(address: string, network: bitcoin.Network) {
  return bitcoin.address.toOutputScript(address, network).toString('hex');
}

<<<<<<< HEAD
export const formatInputToSign = async ({
  v,
  senderPublicKey,
  network,
}: {
  v: PsbtInput
  senderPublicKey: string
  network: bitcoin.Network
}) => {
  const isSigned = v.finalScriptSig || v.finalScriptWitness
  const lostInternalPubkey = !v.tapInternalKey
  if (!isSigned || lostInternalPubkey) {
    const tapInternalKey = toXOnly(Buffer.from(senderPublicKey, 'hex'))
    const p2tr = bitcoin.payments.p2tr({
      internalPubkey: tapInternalKey,
      network: network,
    })
    if (
      v.witnessUtxo?.script.toString('hex') === p2tr.output?.toString('hex')
    ) {
      v.tapInternalKey = tapInternalKey
    }
  }
=======
export function internalPubKeyToTaprootAddress(internalPubkey: Buffer, network: bitcoin.Network){
  const { address } = bitcoin.payments.p2tr({
    internalPubkey,
    network,
  }); 

  return address;
>>>>>>> 5df27057
}

export const formatInputsToSign = async ({
  _psbt,
  senderPublicKey,
  network,
}: {
  _psbt: bitcoin.Psbt
  senderPublicKey: string
  network: bitcoin.Network
}) => {
  let index = 0
  for await (const v of _psbt.data.inputs) {
    formatInputToSign({ v, senderPublicKey, network });
    index++
  }

  return _psbt
}

export const timeout = async (n) =>
  await new Promise((resolve) => setTimeout(resolve, n))

export const signInputs = async (
  psbt: bitcoin.Psbt,
  toSignInputs: ToSignInput[],
  taprootPubkey: string,
  segwitPubKey: string,
  segwitSigner: any,
  taprootSigner: any
) => {
  const taprootInputs: ToSignInput[] = []
  const segwitInputs: ToSignInput[] = []
  const inputs = psbt.data.inputs
  toSignInputs.forEach(({ publicKey }, i) => {
    const input = inputs[i]
    if (publicKey === taprootPubkey && !input.finalScriptWitness) {
      taprootInputs.push(toSignInputs[i])
    }
    if (segwitPubKey && segwitSigner) {
      if (publicKey === segwitPubKey) {
        segwitInputs.push(toSignInputs[i])
      }
    }
  })
  if (taprootInputs.length > 0) {
    await taprootSigner(psbt, taprootInputs)
  }
  if (segwitSigner && segwitInputs.length > 0) {
    await segwitSigner(psbt, segwitInputs)
  }
  return psbt
}

export const createInscriptionScript = (
  pubKey: Buffer,
  content: string
): bitcoin.Stack => {
  const mimeType = 'text/plain;charset=utf-8'
  const textEncoder = new TextEncoder()
  const mimeTypeBuff = Buffer.from(textEncoder.encode(mimeType))
  const contentBuff = Buffer.from(textEncoder.encode(content))
  const markerBuff = Buffer.from(textEncoder.encode('ord'))

  return [
    pubKey,
    bitcoin.opcodes.OP_CHECKSIG,
    bitcoin.opcodes.OP_0,
    bitcoin.opcodes.OP_IF,
    markerBuff,
    1,
    1,
    mimeTypeBuff,
    bitcoin.opcodes.OP_0,
    contentBuff,
    bitcoin.opcodes.OP_ENDIF,
  ]
}

export function encodeToBase26(inputString: string): string {
  const baseCharCode = 'a'.charCodeAt(0)
  return inputString
    .toLowerCase()
    .split('')
    .map((char) => {
      const charCode = char.charCodeAt(0)
      if (charCode >= baseCharCode && charCode < baseCharCode + 26) {
        return String.fromCharCode(charCode - baseCharCode + 97) // Convert to base26 (a-z)
      } else {
        return char
      }
    })
    .join('')
}

export function runeFromStr(s: string) {
  let x = 0n // Use BigInt for handling large numbers equivalent to u128 in Rust.
  for (let i = 0; i < s.length; i++) {
    const c = s[i]
    if (i > 0) {
      x += 1n
    }
    x *= 26n // Multiply by 26 at each step to shift left in base 26.

    // Convert character to a number (0-25) and add it to x.
    const charCode = c.charCodeAt(0)
    if (charCode >= 65 && charCode <= 90) {
      // 'A'.charCodeAt(0) is 65, 'Z'.charCodeAt(0) is 90
      x += BigInt(charCode - 65)
    } else {
      throw new Error(`Invalid character in rune name: ${c}`)
    }
  }
  return x
}

export function hexToLittleEndian(hex: string) {
  let littleEndianHex = ''
  for (let i = hex.length - 2; i >= 0; i -= 2) {
    littleEndianHex += hex.substr(i, 2)
  }
  return littleEndianHex
}

export const createRuneSendScript = ({
  runeId,
  amount,
  divisibility = 0,
  sendOutputIndex = 1,
  pointer = 0,
}: {
  runeId: string
  amount: number
  divisibility?: number
  sendOutputIndex?: number
  pointer: number
}) => {
  if (divisibility === 0) {
    amount = Math.floor(amount)
  }
  const pointerFlag = encodeVarint(BigInt(22)).varint
  const pointerVarint = encodeVarint(BigInt(pointer)).varint
  const bodyFlag = encodeVarint(BigInt(0)).varint
  const amountToSend = encodeVarint(BigInt(amount * 10 ** divisibility)).varint
  const encodedOutputIndex = encodeVarint(BigInt(sendOutputIndex)).varint
  const splitIdString = runeId.split(':')
  const block = Number(splitIdString[0])
  const blockTx = Number(splitIdString[1])

  const encodedBlock = encodeVarint(BigInt(block)).varint
  const encodedBlockTxNumber = encodeVarint(BigInt(blockTx)).varint

  const runeStone = Buffer.concat([
    pointerFlag,
    pointerVarint,
    bodyFlag,
    encodedBlock,
    encodedBlockTxNumber,
    amountToSend,
    encodedOutputIndex,
  ])

  let runeStoneLength: string = runeStone.byteLength.toString(16)

  if (runeStoneLength.length % 2 !== 0) {
    runeStoneLength = '0' + runeStone.byteLength.toString(16)
  }

  const script: Buffer = Buffer.concat([
    Buffer.from('6a', 'hex'),
    Buffer.from('5d', 'hex'),
    Buffer.from(runeStoneLength, 'hex'),
    runeStone,
  ])
  return script
}

export const createRuneMintScript = ({
  runeId,
  pointer = 1,
}: {
  runeId: string
  pointer?: number
}) => {
  const [blockStr, txStr] = runeId.split(':')
  const runestone: RunestoneSpec = {
    mint: {
      block: BigInt(blockStr),
      tx: parseInt(txStr, 10),
    },
    pointer,
  }
  return encodeRunestone(runestone).encodedRunestone
}

export const createRuneEtchScript = ({
  pointer = 0,
  runeName,
  symbol,
  divisibility,
  perMintAmount,
  premine = 0,
  cap,
  turbo,
}: {
  pointer?: number
  runeName: string
  symbol: string
  divisibility?: number
  perMintAmount: number
  cap?: number
  premine?: number
  turbo?: boolean
}) => {
  const runeEtch = encodeRunestone({
    etching: {
      divisibility,
      premine: BigInt(premine),
      runeName,
      symbol,
      terms: {
        cap: cap && BigInt(cap),
        amount: perMintAmount && BigInt(perMintAmount),
      },
      turbo,
    },
    pointer,
  }).encodedRunestone
  return runeEtch
}

export function getAddressType(address: string): AddressType | null {
  if (
    addressFormats.mainnet.p2pkh.test(address) ||
    addressFormats.testnet.p2pkh.test(address) ||
    addressFormats.regtest.p2pkh.test(address)
  ) {
    return AddressType.P2PKH
  } else if (
    addressFormats.mainnet.p2tr.test(address) ||
    addressFormats.testnet.p2tr.test(address) ||
    addressFormats.regtest.p2tr.test(address)
  ) {
    return AddressType.P2TR
  } else if (
    addressFormats.mainnet.p2sh.test(address) ||
    addressFormats.testnet.p2sh.test(address) ||
    addressFormats.regtest.p2sh.test(address)
  ) {
    return AddressType.P2SH_P2WPKH
  } else if (
    addressFormats.mainnet.p2wpkh.test(address) ||
    addressFormats.testnet.p2wpkh.test(address) ||
    addressFormats.regtest.p2wpkh.test(address)
  ) {
    return AddressType.P2WPKH
  } else {
    return null
  }
}

export function getAddressKey(address: string): AddressKey {
  const addressType = getAddressType(address)
  switch (addressType) {
    case AddressType.P2WPKH:
      return 'nativeSegwit'
    case AddressType.P2SH_P2WPKH:
      return 'nestedSegwit'
    case AddressType.P2TR:
      return 'taproot'
    case AddressType.P2PKH:
      return 'legacy'
    default:
      return null
  }
}

export async function waitForTransaction({
  txId,
  sandshrewBtcClient,
}: {
  txId: string
  sandshrewBtcClient: SandshrewBitcoinClient
}) {
  const timeout = 60000 // 1 minute in milliseconds
  const startTime = Date.now()

  while (true) {
    try {
      const result = await sandshrewBtcClient.bitcoindRpc.getMemPoolEntry(txId)

      if (result) {
        await delay(5000)
        break
      }

      // Check for timeout
      if (Date.now() - startTime > timeout) {
        throw new Error(
          `Timeout: Could not find transaction in mempool: ${txId}`
        )
      }

      // Wait for 5 seconds before retrying
      await new Promise((resolve) => setTimeout(resolve, 5000))
    } catch (error) {
      // Check for timeout
      if (Date.now() - startTime > timeout) {
        throw new Error(
          `Timeout: Could not find transaction in mempool: ${txId}`
        )
      }

      // Wait for 5 seconds before retrying
      await new Promise((resolve) => setTimeout(resolve, 5000))
    }
  }
}

export async function getOutputValueByVOutIndex({
  txId,
  vOut,
  esploraRpc,
}: {
  txId: string
  vOut: number
  esploraRpc: EsploraRpc
}): Promise<{ value: number; script: string } | null> {
  const timeout: number = 60000 // 1 minute in milliseconds
  const startTime: number = Date.now()

  while (true) {
    const txDetails = await esploraRpc.getTxInfo(txId)

    if (txDetails?.vout && txDetails.vout.length > 0) {
      return {
        value: txDetails.vout[vOut].value,
        script: txDetails.vout[vOut].scriptpubkey,
      }
    }

    // Check for timeout
    if (Date.now() - startTime > timeout) {
      throw new Error('Timeout reached, stopping search.')
    }

    // Wait for 5 seconds before retrying
    await new Promise((resolve) => setTimeout(resolve, 5000))
  }
}

export function calculateTaprootTxSize(
  taprootInputCount: number,
  nonTaprootInputCount: number,
  outputCount: number
): number {
  const baseTxSize = 10 // Base transaction size without inputs/outputs

  // Size contributions from inputs
  const taprootInputSize = 64 // Average size of a Taproot input (can vary)
  const nonTaprootInputSize = 42 // Average size of a non-Taproot input (can vary)

  const outputSize = 40

  const totalInputSize =
    taprootInputCount * taprootInputSize +
    nonTaprootInputCount * nonTaprootInputSize
  const totalOutputSize = outputCount * outputSize

  return baseTxSize + totalInputSize + totalOutputSize
}

export const filterTaprootUtxos = async ({
  taprootUtxos,
}: {
  taprootUtxos: any[]
}) => {
  if (!taprootUtxos || taprootUtxos.length === 0) {
    return null
  }
  const { nonMetaUtxos } = taprootUtxos.reduce(
    (acc, utxo) => {
      utxo.inscriptions.length > 0 || utxo.satoshis === 546
        ? acc.metaUtxos.push(utxo)
        : acc.nonMetaUtxos.push(utxo)
      return acc
    },
    { metaUtxos: [], nonMetaUtxos: [] }
  )
  const sortedNonMetaUtxos = nonMetaUtxos.sort(
    (a, b) => b.satoshis - a.satoshis
  )

  return sortedNonMetaUtxos
}

export const filterUtxos = async ({ utxos }: { utxos: any[] }) => {
  const { nonMetaUtxos } = utxos.reduce(
    (acc, utxo) => {
      utxo.value === 546 && utxo.vout === 0
        ? acc.metaUtxos.push(utxo)
        : acc.nonMetaUtxos.push(utxo)
      return acc
    },
    { metaUtxos: [], nonMetaUtxos: [] }
  )
  return nonMetaUtxos
}

export const isValidJSON = (str: string) => {
  try {
    JSON.parse(str)
    return true
  } catch (e) {
    return false
  }
}

export const encodeVarint = (bigIntValue: any) => {
  const bufferArray = []
  let num = bigIntValue

  do {
    let byte = num & BigInt(0x7f) // Get the next 7 bits of the number.
    num >>= BigInt(7) // Remove the 7 bits we just processed.
    if (num !== BigInt(0)) {
      // If there are more bits to process,
      byte |= BigInt(0x80) // set the continuation bit.
    }
    bufferArray.push(Number(byte))
  } while (num !== BigInt(0))

  return { varint: Buffer.from(bufferArray) }
}

export function findRuneUtxosToSpend(utxos: RuneUtxo[], target: number) {
  if (!utxos || utxos.length === 0) {
    return undefined
  }
  let totalAmount = 0
  let totalSatoshis = 0
  const selectedUtxos: RuneUtxo[] = []

  for (const utxo of utxos) {
    if (totalAmount >= target) break

    selectedUtxos.push(utxo)
    totalSatoshis += utxo.satoshis
    totalAmount += utxo.amount
  }

  if (totalAmount >= target) {
    return {
      selectedUtxos,
      change: totalAmount - target,
      totalSatoshis: totalSatoshis,
    }
  } else {
    return undefined
  }
}

export function findXAmountOfSats(utxos: FormattedUtxo[], target: number) {
  let totalAmount = 0
  const selectedUtxos: FormattedUtxo[] = []

  for (const utxo of utxos) {
    if (totalAmount >= target) break

    selectedUtxos.push(utxo)
    totalAmount += utxo.satoshis
  }
  return {
    utxos: selectedUtxos,
    totalAmount,
  }
}

export function decodeCBOR(hex: string): DecodedCBOR {
  const buffer = Buffer.from(hex, 'hex')
  return CBOR.decode(buffer)
}

export const getVSize = (data: Buffer) => {
  let totalSize = data.length
  if (totalSize < 0xfd) {
    totalSize += 1
  } else if (totalSize <= 0xffff) {
    totalSize += 3
  } else if (totalSize <= 0xffffffff) {
    totalSize += 5
  }
  return Math.ceil(totalSize / 4)
}

export const packUTF8 = function (s) {
  const result = ['']
  let b = 0
  for (let i = 0; i < s.length; i++) {
    const length = Buffer.from(s[i]).length
    if (b + length > 15) {
      b = 0
      result.push('')
      i--
    } else {
      b += length
      result[result.length - 1] += s[i]
    }
  }
  return result.map(
    (v) =>
      (v &&
        Buffer.from(Array.from(Buffer.from(v)).reverse()).toString('hex')) ||
      ''
  )
}

export function readU128LE(buffer: Uint8Array): bigint {
  const view = new DataView(buffer.buffer, buffer.byteOffset, buffer.byteLength);
  const low = view.getBigUint64(0, true);
  const high = view.getBigUint64(8, true);
  return (high << 64n) | low;
}<|MERGE_RESOLUTION|>--- conflicted
+++ resolved
@@ -267,7 +267,6 @@
   return bitcoin.address.toOutputScript(address, network).toString('hex');
 }
 
-<<<<<<< HEAD
 export const formatInputToSign = async ({
   v,
   senderPublicKey,
@@ -291,15 +290,14 @@
       v.tapInternalKey = tapInternalKey
     }
   }
-=======
-export function internalPubKeyToTaprootAddress(internalPubkey: Buffer, network: bitcoin.Network){
+}
+export function internalPubKeyToTaprootAddress(internalPubkey: Buffer, network: bitcoin.Network) {
   const { address } = bitcoin.payments.p2tr({
     internalPubkey,
     network,
-  }); 
+  });
 
   return address;
->>>>>>> 5df27057
 }
 
 export const formatInputsToSign = async ({
