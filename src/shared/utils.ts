--- conflicted
+++ resolved
@@ -253,26 +253,6 @@
   return contentChunks
 }
 
-<<<<<<< HEAD
-//FLAG FOR REMOVAL
-export const getInscriptionsByWalletBIS = async (
-  walletAddress: string,
-  offset: number = 0
-) => {
-  return (await axios
-    .get(
-      `https://api.bestinslot.xyz/v3/wallet/inscriptions?address=${walletAddress}&sort_by=inscr_num&order=asc&offset=${offset}&count=100`,
-      {
-        headers: {
-          'X-Api-Key': 'abbfff3d-49fa-4f7f-883a-0a5fce48a9f1',
-        },
-      }
-    )
-    .then((res) => res.data?.data)) as IBISWalletIx[]
-}
-
-=======
->>>>>>> 67ba8d47
 export function calculateAmountGathered(utxoArray: IBlockchainInfoUTXO[]) {
   return utxoArray?.reduce((prev, currentValue) => prev + currentValue.value, 0)
 }
@@ -479,15 +459,15 @@
   runeId: string
   pointer?: number
 }) => {
-  const [blockStr, txStr] = runeId.split(':');
+  const [blockStr, txStr] = runeId.split(':')
   const runestone: RunestoneSpec = {
     mint: {
       block: BigInt(blockStr),
       tx: parseInt(txStr, 10),
     },
-    pointer
-  }
-  return encodeRunestone(runestone);
+    pointer,
+  }
+  return encodeRunestone(runestone).encodedRunestone
 }
 
 export const createRuneEtchScript = ({
