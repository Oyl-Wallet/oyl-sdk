--- conflicted
+++ resolved
@@ -271,17 +271,6 @@
   async signMessage({
     message,
     address,
-<<<<<<< HEAD
-  }: {
-    message: string
-    address: string
-  }) {
-    if (!this.nestedSegwitKeyPair) {
-      throw new Error('Nested Segwit signer was not initialized')
-    }
-    const signature = bipSigner.sign(
-      this.nestedSegwitKeyPair.toWIF(),
-=======
     keypair,
   }: {
     message: string
@@ -293,7 +282,6 @@
     }
     const signature = bipSigner.sign(
       keypair.toWIF(),
->>>>>>> a80c92e2
       address,
       message,
       bitcoin.networks.bitcoin
