import { OylTransactionError } from '../errors'
import { Provider } from '../provider/provider'
import * as bitcoin from 'bitcoinjs-lib'
import {
  calculateTaprootTxSize,
  findXAmountOfSats,
  formatInputsToSign,
} from '../shared/utils'
import { Account } from '../account/account'
import { Signer } from '../signer'
import { getAddressType } from '../shared/utils'
import { GatheredUtxos } from 'shared/interface'

export const createPsbt = async ({
  gatheredUtxos,
  toAddress,
  amount,
  feeRate,
  account,
  provider,
  fee,
}: {
  gatheredUtxos: GatheredUtxos
  toAddress: string
  feeRate: number
  amount: number
  account: Account
  provider: Provider
  fee?: number
}) => {
  try {
    if (!feeRate) {
      feeRate = (await provider.esplora.getFeeEstimates())['1']
    }
    const psbt: bitcoin.Psbt = new bitcoin.Psbt({ network: provider.network })
    const minFee = minimumFee({
      taprootInputCount: 1,
      nonTaprootInputCount: 0,
      outputCount: 2,
    })
    let calculatedFee = minFee * feeRate < 250 ? 250 : minFee * feeRate
    let finalFee: number = fee ? fee : calculatedFee

    gatheredUtxos = findXAmountOfSats(gatheredUtxos.utxos, finalFee + amount)

    if (!fee && gatheredUtxos.utxos.length > 1) {
      const txSize = minimumFee({
        taprootInputCount: gatheredUtxos.utxos.length,
        nonTaprootInputCount: 0,
        outputCount: 2,
      })
      finalFee = txSize * feeRate < 250 ? 250 : txSize * feeRate
      gatheredUtxos = findXAmountOfSats(gatheredUtxos.utxos, finalFee + amount)

      if (gatheredUtxos.totalAmount < Number(finalFee) + Number(amount)) {
        throw new OylTransactionError(Error('Insufficient Balance'))
      }
    }
    for (let i = 0; i < gatheredUtxos.utxos.length; i++) {
      if (getAddressType(gatheredUtxos.utxos[i].address) === 0) {
        const previousTxHex: string = await provider.esplora.getTxHex(
          gatheredUtxos.utxos[i].txId
        )
        psbt.addInput({
          hash: gatheredUtxos.utxos[i].txId,
          index: gatheredUtxos.utxos[i].outputIndex,
          nonWitnessUtxo: Buffer.from(previousTxHex, 'hex'),
        })
      }
      if (getAddressType(gatheredUtxos.utxos[i].address) === 2) {
        const redeemScript = bitcoin.script.compile([
          bitcoin.opcodes.OP_0,
          bitcoin.crypto.hash160(
            Buffer.from(account.nestedSegwit.pubkey, 'hex')
          ),
        ])

        psbt.addInput({
          hash: gatheredUtxos.utxos[i].txId,
          index: gatheredUtxos.utxos[i].outputIndex,
          redeemScript: redeemScript,
          witnessUtxo: {
            value: gatheredUtxos.utxos[i].satoshis,
            script: bitcoin.script.compile([
              bitcoin.opcodes.OP_HASH160,
              bitcoin.crypto.hash160(redeemScript),
              bitcoin.opcodes.OP_EQUAL,
            ]),
          },
        })
      }
      if (
        getAddressType(gatheredUtxos.utxos[i].address) === 1 ||
        getAddressType(gatheredUtxos.utxos[i].address) === 3
      ) {
        psbt.addInput({
          hash: gatheredUtxos.utxos[i].txId,
          index: gatheredUtxos.utxos[i].outputIndex,
          witnessUtxo: {
            value: gatheredUtxos.utxos[i].satoshis,
            script: Buffer.from(gatheredUtxos.utxos[i].scriptPk, 'hex'),
          },
        })
      }
    }

    if (gatheredUtxos.totalAmount < Number(finalFee) + Number(amount)) {
      throw new OylTransactionError(Error('Insufficient Balance'))
    }

    psbt.addOutput({
      address: toAddress,
      value: Number(amount),
    })

    const changeAmount: number =
      gatheredUtxos.totalAmount - (finalFee + Number(amount))

    // Change cannot be dust
    if (changeAmount > 295) {
      psbt.addOutput({
        address: account[account.spendStrategy.changeAddress].address,
        value: changeAmount,
      })
    }

    const updatedPsbt = await formatInputsToSign({
      _psbt: psbt,
      senderPublicKey: account.taproot.pubkey,
      network: provider.network,
    })

    return { psbt: updatedPsbt.toBase64(), fee: finalFee }
  } catch (error) {
    throw new OylTransactionError(error)
  }
}

export const send = async ({
  gatheredUtxos,
  toAddress,
  amount,
  feeRate,
  account,
  provider,
  signer,
  fee,
}: {
  gatheredUtxos: GatheredUtxos
  toAddress: string
  amount: number
  feeRate: number
  account: Account
  provider: Provider
  signer: Signer
  fee?: number
}) => {
<<<<<<< HEAD
  const { fee } = await actualFee({
    gatheredUtxos,
    toAddress,
    amount,
    feeRate,
    account,
    provider,
    signer,
  })
=======
  if (!fee) {
    fee = (
      await actualFee({
        toAddress,
        amount,
        feeRate,
        account,
        provider,
        signer,
      })
    ).fee
  }
>>>>>>> 7c4c273e

  const { psbt: finalPsbt } = await createPsbt({
    gatheredUtxos,
    toAddress,
    amount,
    feeRate,
    fee,
    account,
    provider,
  })

  const { signedPsbt } = await signer.signAllInputs({
    rawPsbt: finalPsbt,
    finalize: true,
  })

  const result = await provider.pushPsbt({
    psbtBase64: signedPsbt,
  })

  return result
}

export const actualFee = async ({
  gatheredUtxos,
  toAddress,
  amount,
  feeRate,
  account,
  provider,
  signer,
}: {
  gatheredUtxos: GatheredUtxos
  toAddress: string
  feeRate: number
  amount: number
  account: Account
  provider: Provider
  signer: Signer
}) => {
  const { psbt } = await createPsbt({
    gatheredUtxos,
    toAddress: toAddress,
    amount: amount,
    feeRate: feeRate,
    account: account,
    provider: provider,
  })

  const { signedPsbt } = await signer.signAllInputs({
    rawPsbt: psbt,
    finalize: true,
  })

  let rawPsbt = bitcoin.Psbt.fromBase64(signedPsbt, {
    network: account.network,
  })

  const signedHexPsbt = rawPsbt.extractTransaction().toHex()

  const vsize = (
    await provider.sandshrew.bitcoindRpc.testMemPoolAccept([signedHexPsbt])
  )[0].vsize

  const correctFee = vsize * feeRate

  const { psbt: finalPsbt } = await createPsbt({
    gatheredUtxos,
    toAddress: toAddress,
    amount: amount,
    feeRate: feeRate,
    fee: correctFee,
    account: account,
    provider: provider,
  })

  const { signedPsbt: signedAll } = await signer.signAllInputs({
    rawPsbt: finalPsbt,
    finalize: true,
  })

  let finalRawPsbt = bitcoin.Psbt.fromBase64(signedAll, {
    network: account.network,
  })

  const finalSignedHexPsbt = finalRawPsbt.extractTransaction().toHex()

  const finalVsize = (
    await provider.sandshrew.bitcoindRpc.testMemPoolAccept([finalSignedHexPsbt])
  )[0].vsize

  const finalFee = finalVsize * feeRate

  return { fee: finalFee }
}

export const minimumFee = ({
  taprootInputCount,
  nonTaprootInputCount,
  outputCount,
}: {
  taprootInputCount: number
  nonTaprootInputCount: number
  outputCount: number
}) => {
  return calculateTaprootTxSize(
    taprootInputCount,
    nonTaprootInputCount,
    outputCount
  )
}<|MERGE_RESOLUTION|>--- conflicted
+++ resolved
@@ -10,6 +10,7 @@
 import { Signer } from '../signer'
 import { getAddressType } from '../shared/utils'
 import { GatheredUtxos } from 'shared/interface'
+import { accountSpendableUtxos } from '@utxo/utxo'
 
 export const createPsbt = async ({
   gatheredUtxos,
@@ -40,6 +41,14 @@
     })
     let calculatedFee = minFee * feeRate < 250 ? 250 : minFee * feeRate
     let finalFee: number = fee ? fee : calculatedFee
+
+    if (!gatheredUtxos) {
+      gatheredUtxos = await accountSpendableUtxos({
+        account,
+        provider,
+        spendAmount: finalFee + amount,
+      })
+    }
 
     gatheredUtxos = findXAmountOfSats(gatheredUtxos.utxos, finalFee + amount)
 
@@ -116,7 +125,6 @@
     const changeAmount: number =
       gatheredUtxos.totalAmount - (finalFee + Number(amount))
 
-    // Change cannot be dust
     if (changeAmount > 295) {
       psbt.addOutput({
         address: account[account.spendStrategy.changeAddress].address,
@@ -155,20 +163,10 @@
   signer: Signer
   fee?: number
 }) => {
-<<<<<<< HEAD
-  const { fee } = await actualFee({
-    gatheredUtxos,
-    toAddress,
-    amount,
-    feeRate,
-    account,
-    provider,
-    signer,
-  })
-=======
   if (!fee) {
     fee = (
       await actualFee({
+        gatheredUtxos,
         toAddress,
         amount,
         feeRate,
@@ -178,7 +176,6 @@
       })
     ).fee
   }
->>>>>>> 7c4c273e
 
   const { psbt: finalPsbt } = await createPsbt({
     gatheredUtxos,
