--- conflicted
+++ resolved
@@ -1,7 +1,6 @@
 import * as bitcoin from 'bitcoinjs-lib'
 import { Provider } from '../provider'
 import { Account, SpendStrategy } from '../account'
-import { UTXO_DUST } from '../shared/constants'
 import { FormattedUtxo } from 'shared/interface'
 
 export interface EsploraUtxo {
@@ -16,18 +15,6 @@
   value: number
 }
 
-<<<<<<< HEAD
-=======
-export interface FormattedUtxo {
-  txId: string
-  outputIndex: number
-  satoshis: number
-  scriptPk: string
-  address: string
-  inscriptions: any[]
-  confirmations: number
-}
-
 export interface AddressPortfolio {
   spendableTotalBalance: number
   spendableUtxos: FormattedUtxo[]
@@ -38,7 +25,6 @@
   totalBalance: number
 }
 
->>>>>>> 7c4c273e
 export const availableBalance = async ({
   account,
   provider,
@@ -52,16 +38,17 @@
   for (let i = 0; i < account.spendStrategy.addressOrder.length; i++) {
     const address = account[account.spendStrategy.addressOrder[i]].address
 
-    const { spendableTotalAmount, pendingTotalAmount } = await addressUtxos({
+    const { spendableTotalBalance, pendingTotalBalance } = await addressUtxos({
       address,
       provider,
       spendStrategy: account.spendStrategy,
     })
-    balance += spendableTotalAmount
-    pendingBalance += pendingTotalAmount
+    balance += spendableTotalBalance
+    pendingBalance += pendingTotalBalance
   }
   return { balance, pendingBalance }
 }
+
 export const addressUtxos = async ({
   address,
   provider,
@@ -70,9 +57,10 @@
   address: string
   provider: Provider
   spendStrategy?: SpendStrategy
-}) => {
-  let spendableTotalAmount: number = 0
-  let pendingTotalAmount: number = 0
+}): Promise<AddressPortfolio> => {
+  let spendableTotalBalance: number = 0
+  let pendingTotalBalance: number = 0
+  let totalBalance: number = 0
   const spendableUtxos: FormattedUtxo[] = []
   const pendingUtxos: FormattedUtxo[] = []
   const ordUtxos: FormattedUtxo[] = []
@@ -87,22 +75,21 @@
   let utxos = multiCall[0].result
   if (utxos.length === 0) {
     return {
-      spendableTotalAmount,
+      spendableTotalBalance,
       spendableUtxos,
       runeUtxos,
       ordUtxos,
       pendingUtxos,
-      pendingTotalAmount,
+      pendingTotalBalance,
+      totalBalance,
     }
   }
 
   const utxoSortGreatestToLeast = spendStrategy?.utxoSortGreatestToLeast ?? true
 
-  utxos = utxos
-    .filter((utxo) => utxo.value >= UTXO_DUST)
-    .sort((a, b) =>
-      utxoSortGreatestToLeast ? b.value - a.value : a.value - b.value
-    )
+  utxos = utxos.sort((a, b) =>
+    utxoSortGreatestToLeast ? b.value - a.value : a.value - b.value
+  )
 
   const utxoPromises = utxos.map(async (utxo) => {
     const outputId = `${utxo.txid}:${utxo.vout}`
@@ -123,7 +110,6 @@
       hasInscription.inscriptions.length === 0 &&
       hasInscription.runes.length === 0 &&
       hasInscription.indexed &&
-      hasInscription.value !== 546 &&
       !hasRune?.output
     ) {
       const transactionDetails = await provider.esplora.getTxInfo(utxo.txid)
@@ -143,7 +129,8 @@
         inscriptions: [],
       })
 
-      spendableTotalAmount += utxo.value
+      spendableTotalBalance += utxo.value
+      totalBalance += utxo.value
     }
 
     if (hasRune?.output || hasInscription.runes.length > 0) {
@@ -162,6 +149,7 @@
         address: address,
         inscriptions: [],
       })
+      totalBalance += utxo.value
     }
 
     if (
@@ -184,232 +172,6 @@
         address: address,
         inscriptions: hasInscription.inscriptions,
       })
-    }
-
-    if (!hasInscription.indexed && !utxo.status.confirmed) {
-      const transactionDetails = await provider.esplora.getTxInfo(utxo.txid)
-      const voutEntry = transactionDetails.vout.find(
-        (v) => v.scriptpubkey_address === address
-      )
-      pendingUtxos.push({
-        txId: utxo.txid,
-        outputIndex: utxo.vout,
-        satoshis: utxo.value,
-        confirmations: utxo.status.confirmed
-          ? blockCount - utxo.status.block_height
-          : 0,
-        scriptPk: voutEntry.scriptpubkey,
-        address: address,
-        inscriptions: [],
-      })
-      pendingTotalAmount += utxo.value
-    }
-  }
-
-  return {
-    spendableTotalAmount,
-    spendableUtxos,
-    runeUtxos,
-    ordUtxos,
-    pendingUtxos,
-    pendingTotalAmount,
-  }
-}
-
-export const accountUtxos = async ({
-  account,
-  provider,
-}: {
-  account: Account
-  provider: Provider
-}) => {
-  let spendableTotalAmount: number = 0
-  let pendingTotalAmount: number = 0
-  const accounts = []
-
-  for (let i = 0; i < account.spendStrategy.addressOrder.length; i++) {
-    const address = account[account.spendStrategy.addressOrder[i]].address
-    const addressType = account.spendStrategy.addressOrder[i]
-    const {
-      spendableTotalAmount: spendTotal,
-      spendableUtxos: spendUtxos,
-      runeUtxos: rune,
-      ordUtxos: ord,
-      pendingUtxos: pending,
-      pendingTotalAmount: pendingTotal,
-    } = await addressUtxos({
-      address,
-      provider,
-      spendStrategy: account.spendStrategy,
-    })
-
-    spendableTotalAmount += spendTotal
-    pendingTotalAmount += pendingTotal
-
-    accounts.push({
-      [addressType]: {
-        spendTotal,
-        spendUtxos,
-        rune,
-        ord,
-        pending,
-        pendingTotal,
-      },
-    })
-  }
-<<<<<<< HEAD
-  return { spendableTotalAmount, pendingTotalAmount, accounts }
-=======
-  return { totalAmount, utxos: allUtxos }
-}
-
-export const accountBalance = async ({
-  account,
-  provider,
-}: {
-  account: Account
-  provider: Provider
-}) => {
-  let balance: number = 0
-  let pendingBalance: number = 0
-
-  for (let i = 0; i < account.spendStrategy.addressOrder.length; i++) {
-    const address = account[account.spendStrategy.addressOrder[i]].address
-
-    const { spendableTotalBalance, pendingTotalBalance } = await addressUtxos({
-      address,
-      provider,
-      spendStrategy: account.spendStrategy,
-    })
-    balance += spendableTotalBalance
-    pendingBalance += pendingTotalBalance
-  }
-  return { balance, pendingBalance }
-}
-
-export const addressUtxos = async ({
-  address,
-  provider,
-  spendStrategy,
-}: {
-  address: string
-  provider: Provider
-  spendStrategy?: SpendStrategy
-}): Promise<AddressPortfolio> => {
-  let spendableTotalBalance: number = 0
-  let pendingTotalBalance: number = 0
-  let totalBalance: number = 0
-  const spendableUtxos: FormattedUtxo[] = []
-  const pendingUtxos: FormattedUtxo[] = []
-  const ordUtxos: FormattedUtxo[] = []
-  const runeUtxos: FormattedUtxo[] = []
-
-  let multiCall = await provider.sandshrew.multiCall([
-    ['esplora_address::utxo', [address]],
-    ['btc_getblockcount', []],
-  ])
-
-  let blockCount = multiCall[1].result
-  let utxos = multiCall[0].result
-  if (utxos.length === 0) {
-    return {
-      spendableTotalBalance,
-      spendableUtxos,
-      runeUtxos,
-      ordUtxos,
-      pendingUtxos,
-      pendingTotalBalance,
-      totalBalance,
-    }
-  }
-
-  const utxoSortGreatestToLeast = spendStrategy?.utxoSortGreatestToLeast ?? true
-
-  utxos = utxos.sort((a, b) =>
-    utxoSortGreatestToLeast ? b.value - a.value : a.value - b.value
-  )
-
-  const utxoPromises = utxos.map(async (utxo) => {
-    const outputId = `${utxo.txid}:${utxo.vout}`
-    const [hasInscription, hasRune] = await Promise.all([
-      provider.ord.getTxOutput(outputId),
-      provider.network.bech32 !== bitcoin.networks.regtest.bech32
-        ? provider.api.getOutputRune({ output: outputId })
-        : Promise.resolve(false),
-    ])
-
-    return { utxo, hasInscription, hasRune }
-  })
-
-  const results = await Promise.all(utxoPromises)
-
-  for (const { utxo, hasInscription, hasRune } of results) {
-    if (
-      hasInscription.inscriptions.length === 0 &&
-      hasInscription.runes.length === 0 &&
-      hasInscription.indexed &&
-      !hasRune?.output
-    ) {
-      const transactionDetails = await provider.esplora.getTxInfo(utxo.txid)
-      const voutEntry = transactionDetails.vout.find(
-        (v) => v.scriptpubkey_address === address
-      )
-
-      spendableUtxos.push({
-        txId: utxo.txid,
-        outputIndex: utxo.vout,
-        satoshis: utxo.value,
-        confirmations: utxo.status.confirmed
-          ? blockCount - utxo.status.block_height
-          : 0,
-        scriptPk: voutEntry.scriptpubkey,
-        address: address,
-        inscriptions: [],
-      })
-
-      spendableTotalBalance += utxo.value
-      totalBalance += utxo.value
-    }
-
-    if (hasRune?.output || hasInscription.runes.length > 0) {
-      const transactionDetails = await provider.esplora.getTxInfo(utxo.txid)
-      const voutEntry = transactionDetails.vout.find(
-        (v) => v.scriptpubkey_address === address
-      )
-      runeUtxos.push({
-        txId: utxo.txid,
-        outputIndex: utxo.vout,
-        satoshis: utxo.value,
-        confirmations: utxo.status.confirmed
-          ? blockCount - utxo.status.block_height
-          : 0,
-        scriptPk: voutEntry.scriptpubkey,
-        address: address,
-        inscriptions: [],
-      })
-      totalBalance += utxo.value
-    }
-
-    if (
-      hasInscription.indexed &&
-      hasInscription.inscriptions.length > 0 &&
-      !hasRune?.output
-    ) {
-      const transactionDetails = await provider.esplora.getTxInfo(utxo.txid)
-      const voutEntry = transactionDetails.vout.find(
-        (v) => v.scriptpubkey_address === address
-      )
-      ordUtxos.push({
-        txId: utxo.txid,
-        outputIndex: utxo.vout,
-        satoshis: utxo.value,
-        confirmations: utxo.status.confirmed
-          ? blockCount - utxo.status.block_height
-          : 0,
-        scriptPk: voutEntry.scriptpubkey,
-        address: address,
-        inscriptions: hasInscription.inscriptions,
-      })
       totalBalance += utxo.value
     }
 
@@ -495,5 +257,113 @@
     accountPendingTotalBalance,
     accounts,
   }
->>>>>>> 7c4c273e
+}
+
+export const addressSpendableUtxos = async ({
+  address,
+  provider,
+  spendAmount,
+  spendStrategy,
+}: {
+  address: string
+  provider: Provider
+  spendAmount?: number
+  spendStrategy?: SpendStrategy
+}) => {
+  let totalAmount = 0
+  const formattedUtxos: FormattedUtxo[] = []
+
+  let utxos = await provider.esplora.getAddressUtxo(address)
+
+  if (utxos.length === 0) {
+    return { totalAmount, utxos: formattedUtxos }
+  }
+
+  const utxoSortGreatestToLeast = spendStrategy?.utxoSortGreatestToLeast ?? true
+
+  utxos = utxos.sort((a, b) =>
+    utxoSortGreatestToLeast ? b.value - a.value : a.value - b.value
+  )
+
+  const utxoPromises = utxos.map(async (utxo) => {
+    const outputId = `${utxo.txid}:${utxo.vout}`
+
+    const [hasInscription, hasRune] = await Promise.all([
+      provider.ord.getTxOutput(outputId),
+      provider.network !== bitcoin.networks.regtest
+        ? provider.api.getOutputRune({ output: outputId })
+        : Promise.resolve(false),
+    ])
+
+    return { utxo, hasInscription, hasRune }
+  })
+
+  const results = await Promise.all(utxoPromises)
+
+  for (const { utxo, hasInscription, hasRune } of results) {
+    if (
+      (spendAmount && totalAmount >= spendAmount) ||
+      hasInscription.inscriptions.length > 0 ||
+      hasInscription.runes.length > 0 ||
+      !hasInscription.indexed ||
+      hasRune?.output
+    ) {
+      continue
+    }
+
+    const transactionDetails = await provider.esplora.getTxInfo(utxo.txid)
+    const voutEntry = transactionDetails.vout.find(
+      (v) => v.scriptpubkey_address === address
+    )
+
+    formattedUtxos.push({
+      txId: utxo.txid,
+      outputIndex: utxo.vout,
+      satoshis: utxo.value,
+      confirmations: utxo.status.confirmed ? 3 : 0,
+      scriptPk: voutEntry.scriptpubkey,
+      address: address,
+      inscriptions: [],
+    })
+
+    totalAmount += utxo.value
+
+    if (spendAmount && totalAmount >= spendAmount) {
+      break
+    }
+  }
+
+  return { totalAmount, utxos: formattedUtxos }
+}
+
+export const accountSpendableUtxos = async ({
+  account,
+  provider,
+  spendAmount,
+}: {
+  account: Account
+  provider: Provider
+  spendAmount?: number
+}) => {
+  let totalAmount: number = 0
+  let allUtxos: FormattedUtxo[] = []
+  let remainingSpendAmount = spendAmount
+  for (let i = 0; i < account.spendStrategy.addressOrder.length; i++) {
+    const address = account[account.spendStrategy.addressOrder[i]].address
+
+    const { totalAmount: addressTotal, utxos: formattedUtxos } =
+      await addressSpendableUtxos({
+        address,
+        provider,
+        spendAmount: remainingSpendAmount,
+        spendStrategy: account.spendStrategy,
+      })
+    totalAmount += addressTotal
+    allUtxos = [...allUtxos, ...formattedUtxos]
+    if (spendAmount && totalAmount >= spendAmount) {
+      return { totalAmount, utxos: allUtxos }
+    }
+    remainingSpendAmount -= addressTotal
+  }
+  return { totalAmount, utxos: allUtxos }
 }